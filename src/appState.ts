import { COLOR_PALETTE } from "./colors";
import {
  DEFAULT_ELEMENT_PROPS,
  DEFAULT_FONT_FAMILY,
  DEFAULT_FONT_SIZE,
  DEFAULT_TEXT_ALIGN,
  EXPORT_SCALES,
  THEME,
} from "./constants";
import { t } from "./i18n";
import { AppState, NormalizedZoomValue } from "./types";
import { getDateTime } from "./utils";

const defaultExportScale = EXPORT_SCALES.includes(devicePixelRatio)
  ? devicePixelRatio
  : 1;

export const getDefaultAppState = (): Omit<
  AppState,
  "offsetTop" | "offsetLeft" | "width" | "height"
> => {
  return {
    showWelcomeScreen: false,
    theme: THEME.LIGHT,
    collaborators: new Map(),
    currentChartType: "bar",
    currentItemBackgroundColor: DEFAULT_ELEMENT_PROPS.backgroundColor,
    currentItemEndArrowhead: "arrow",
    currentItemFillStyle: DEFAULT_ELEMENT_PROPS.fillStyle,
    currentItemFontFamily: DEFAULT_FONT_FAMILY,
    currentItemFontSize: DEFAULT_FONT_SIZE,
    currentItemOpacity: DEFAULT_ELEMENT_PROPS.opacity,
    currentItemRoughness: DEFAULT_ELEMENT_PROPS.roughness,
    currentItemStartArrowhead: null,
    currentItemStrokeColor: DEFAULT_ELEMENT_PROPS.strokeColor,
    currentItemRoundness: "round",
    currentItemStrokeStyle: DEFAULT_ELEMENT_PROPS.strokeStyle,
    currentItemStrokeWidth: DEFAULT_ELEMENT_PROPS.strokeWidth,
    currentItemTextAlign: DEFAULT_TEXT_ALIGN,
    cursorButton: "up",
    activeEmbeddable: null,
    draggingElement: null,
    editingElement: null,
    editingGroupId: null,
    editingLinearElement: null,
    activeTool: {
      type: "selection",
      customType: null,
      locked: DEFAULT_ELEMENT_PROPS.locked,
      lastActiveTool: null,
    },
    penMode: false,
    penDetected: false,
    errorMessage: null,
    exportBackground: true,
    exportScale: defaultExportScale,
    exportEmbedScene: false,
    exportWithDarkMode: false,
    fileHandle: null,
    gridSize: null,
    isBindingEnabled: true,
    defaultSidebarDockedPreference: false,
    isLoading: false,
    isResizing: false,
    isRotating: false,
    lastPointerDownWith: "mouse",
    multiElement: null,
    name: `${t("labels.untitled")}-${getDateTime()}`,
    contextMenu: null,
    openMenu: null,
    openPopup: null,
    openSidebar: null,
    openDialog: null,
    pasteDialog: { shown: false, data: null },
    previousSelectedElementIds: {},
    resizingElement: null,
    scrolledOutside: false,
    scrollX: 0,
    scrollY: 0,
    selectedElementIds: {},
    selectedGroupIds: {},
    selectedElementsAreBeingDragged: false,
    selectionElement: null,
    shouldCacheIgnoreZoom: false,
    showStats: false,
    startBoundElement: null,
    suggestedBindings: [],
    frameRendering: { enabled: true, clip: true, name: true, outline: true },
    frameToHighlight: null,
    editingFrame: null,
    elementsToHighlight: null,
    toast: null,
    viewBackgroundColor: COLOR_PALETTE.white,
    zenModeEnabled: false,
    zoom: {
      value: 1 as NormalizedZoomValue,
    },
    viewModeEnabled: false,
    pendingImageElementId: null,
    showHyperlinkPopup: false,
    selectedLinearElement: null,
<<<<<<< HEAD
    userToFollow: null,
    shouldDisconnectFollowModeOnCanvasInteraction: true,
    amIBeingFollowed: false,
=======
    snapLines: [],
    originSnapOffset: {
      x: 0,
      y: 0,
    },
    objectsSnapModeEnabled: false,
>>>>>>> b7d7ccc9
  };
};

/**
 * Config containing all AppState keys. Used to determine whether given state
 *  prop should be stripped when exporting to given storage type.
 */
const APP_STATE_STORAGE_CONF = (<
  Values extends {
    /** whether to keep when storing to browser storage (localStorage/IDB) */
    browser: boolean;
    /** whether to keep when exporting to file/database */
    export: boolean;
    /** server (shareLink/collab/...) */
    server: boolean;
  },
  T extends Record<keyof AppState, Values>,
>(config: { [K in keyof T]: K extends keyof AppState ? T[K] : never }) =>
  config)({
  showWelcomeScreen: { browser: true, export: false, server: false },
  theme: { browser: true, export: false, server: false },
  collaborators: { browser: false, export: false, server: false },
  currentChartType: { browser: true, export: false, server: false },
  currentItemBackgroundColor: { browser: true, export: false, server: false },
  currentItemEndArrowhead: { browser: true, export: false, server: false },
  currentItemFillStyle: { browser: true, export: false, server: false },
  currentItemFontFamily: { browser: true, export: false, server: false },
  currentItemFontSize: { browser: true, export: false, server: false },
  currentItemRoundness: {
    browser: true,
    export: false,
    server: false,
  },
  currentItemOpacity: { browser: true, export: false, server: false },
  currentItemRoughness: { browser: true, export: false, server: false },
  currentItemStartArrowhead: { browser: true, export: false, server: false },
  currentItemStrokeColor: { browser: true, export: false, server: false },
  currentItemStrokeStyle: { browser: true, export: false, server: false },
  currentItemStrokeWidth: { browser: true, export: false, server: false },
  currentItemTextAlign: { browser: true, export: false, server: false },
  cursorButton: { browser: true, export: false, server: false },
  activeEmbeddable: { browser: false, export: false, server: false },
  draggingElement: { browser: false, export: false, server: false },
  editingElement: { browser: false, export: false, server: false },
  editingGroupId: { browser: true, export: false, server: false },
  editingLinearElement: { browser: false, export: false, server: false },
  activeTool: { browser: true, export: false, server: false },
  penMode: { browser: true, export: false, server: false },
  penDetected: { browser: true, export: false, server: false },
  errorMessage: { browser: false, export: false, server: false },
  exportBackground: { browser: true, export: false, server: false },
  exportEmbedScene: { browser: true, export: false, server: false },
  exportScale: { browser: true, export: false, server: false },
  exportWithDarkMode: { browser: true, export: false, server: false },
  fileHandle: { browser: false, export: false, server: false },
  gridSize: { browser: true, export: true, server: true },
  height: { browser: false, export: false, server: false },
  isBindingEnabled: { browser: false, export: false, server: false },
  defaultSidebarDockedPreference: {
    browser: true,
    export: false,
    server: false,
  },
  isLoading: { browser: false, export: false, server: false },
  isResizing: { browser: false, export: false, server: false },
  isRotating: { browser: false, export: false, server: false },
  lastPointerDownWith: { browser: true, export: false, server: false },
  multiElement: { browser: false, export: false, server: false },
  name: { browser: true, export: false, server: false },
  offsetLeft: { browser: false, export: false, server: false },
  offsetTop: { browser: false, export: false, server: false },
  contextMenu: { browser: false, export: false, server: false },
  openMenu: { browser: true, export: false, server: false },
  openPopup: { browser: false, export: false, server: false },
  openSidebar: { browser: true, export: false, server: false },
  openDialog: { browser: false, export: false, server: false },
  pasteDialog: { browser: false, export: false, server: false },
  previousSelectedElementIds: { browser: true, export: false, server: false },
  resizingElement: { browser: false, export: false, server: false },
  scrolledOutside: { browser: true, export: false, server: false },
  scrollX: { browser: true, export: false, server: false },
  scrollY: { browser: true, export: false, server: false },
  selectedElementIds: { browser: true, export: false, server: false },
  selectedGroupIds: { browser: true, export: false, server: false },
  selectedElementsAreBeingDragged: {
    browser: false,
    export: false,
    server: false,
  },
  selectionElement: { browser: false, export: false, server: false },
  shouldCacheIgnoreZoom: { browser: true, export: false, server: false },
  showStats: { browser: true, export: false, server: false },
  startBoundElement: { browser: false, export: false, server: false },
  suggestedBindings: { browser: false, export: false, server: false },
  frameRendering: { browser: false, export: false, server: false },
  frameToHighlight: { browser: false, export: false, server: false },
  editingFrame: { browser: false, export: false, server: false },
  elementsToHighlight: { browser: false, export: false, server: false },
  toast: { browser: false, export: false, server: false },
  viewBackgroundColor: { browser: true, export: true, server: true },
  width: { browser: false, export: false, server: false },
  zenModeEnabled: { browser: true, export: false, server: false },
  zoom: { browser: true, export: false, server: false },
  viewModeEnabled: { browser: false, export: false, server: false },
  pendingImageElementId: { browser: false, export: false, server: false },
  showHyperlinkPopup: { browser: false, export: false, server: false },
  selectedLinearElement: { browser: true, export: false, server: false },
<<<<<<< HEAD
  userToFollow: { browser: false, export: false, server: false },
  shouldDisconnectFollowModeOnCanvasInteraction: {
    browser: false,
    export: false,
    server: false,
  },
  amIBeingFollowed: { browser: false, export: false, server: false },
=======
  snapLines: { browser: false, export: false, server: false },
  originSnapOffset: { browser: false, export: false, server: false },
  objectsSnapModeEnabled: { browser: true, export: false, server: false },
>>>>>>> b7d7ccc9
});

const _clearAppStateForStorage = <
  ExportType extends "export" | "browser" | "server",
>(
  appState: Partial<AppState>,
  exportType: ExportType,
) => {
  type ExportableKeys = {
    [K in keyof typeof APP_STATE_STORAGE_CONF]: typeof APP_STATE_STORAGE_CONF[K][ExportType] extends true
      ? K
      : never;
  }[keyof typeof APP_STATE_STORAGE_CONF];
  const stateForExport = {} as { [K in ExportableKeys]?: typeof appState[K] };
  for (const key of Object.keys(appState) as (keyof typeof appState)[]) {
    const propConfig = APP_STATE_STORAGE_CONF[key];
    if (propConfig?.[exportType]) {
      const nextValue = appState[key];

      // https://github.com/microsoft/TypeScript/issues/31445
      (stateForExport as any)[key] = nextValue;
    }
  }
  return stateForExport;
};

export const clearAppStateForLocalStorage = (appState: Partial<AppState>) => {
  return _clearAppStateForStorage(appState, "browser");
};

export const cleanAppStateForExport = (appState: Partial<AppState>) => {
  return _clearAppStateForStorage(appState, "export");
};

export const clearAppStateForDatabase = (appState: Partial<AppState>) => {
  return _clearAppStateForStorage(appState, "server");
};

export const isEraserActive = ({
  activeTool,
}: {
  activeTool: AppState["activeTool"];
}) => activeTool.type === "eraser";

export const isHandToolActive = ({
  activeTool,
}: {
  activeTool: AppState["activeTool"];
}) => {
  return activeTool.type === "hand";
};<|MERGE_RESOLUTION|>--- conflicted
+++ resolved
@@ -99,18 +99,15 @@
     pendingImageElementId: null,
     showHyperlinkPopup: false,
     selectedLinearElement: null,
-<<<<<<< HEAD
-    userToFollow: null,
-    shouldDisconnectFollowModeOnCanvasInteraction: true,
-    amIBeingFollowed: false,
-=======
     snapLines: [],
     originSnapOffset: {
       x: 0,
       y: 0,
     },
     objectsSnapModeEnabled: false,
->>>>>>> b7d7ccc9
+    userToFollow: null,
+    shouldDisconnectFollowModeOnCanvasInteraction: true,
+    amIBeingFollowed: false,
   };
 };
 
@@ -218,7 +215,9 @@
   pendingImageElementId: { browser: false, export: false, server: false },
   showHyperlinkPopup: { browser: false, export: false, server: false },
   selectedLinearElement: { browser: true, export: false, server: false },
-<<<<<<< HEAD
+  snapLines: { browser: false, export: false, server: false },
+  originSnapOffset: { browser: false, export: false, server: false },
+  objectsSnapModeEnabled: { browser: true, export: false, server: false },
   userToFollow: { browser: false, export: false, server: false },
   shouldDisconnectFollowModeOnCanvasInteraction: {
     browser: false,
@@ -226,11 +225,6 @@
     server: false,
   },
   amIBeingFollowed: { browser: false, export: false, server: false },
-=======
-  snapLines: { browser: false, export: false, server: false },
-  originSnapOffset: { browser: false, export: false, server: false },
-  objectsSnapModeEnabled: { browser: true, export: false, server: false },
->>>>>>> b7d7ccc9
 });
 
 const _clearAppStateForStorage = <
