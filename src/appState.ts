--- conflicted
+++ resolved
@@ -1,7 +1,3 @@
-<<<<<<< HEAD
-=======
-import { COLOR_PALETTE } from "./colors";
->>>>>>> 4db73a7f
 import {
   DEFAULT_BACKGROUND_COLOR,
   DEFAULT_ELEMENT_PROPS,
@@ -95,11 +91,7 @@
     editingFrame: null,
     elementsToHighlight: null,
     toast: null,
-<<<<<<< HEAD
     viewBackgroundColor: DEFAULT_BACKGROUND_COLOR,
-=======
-    viewBackgroundColor: COLOR_PALETTE.white,
->>>>>>> 4db73a7f
     zenModeEnabled: false,
     zoom: {
       value: DEFAULT_ZOOM_VALUE,
