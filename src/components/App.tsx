--- conflicted
+++ resolved
@@ -2258,16 +2258,7 @@
       // (something something security)
       let file = event?.clipboardData?.files[0];
 
-<<<<<<< HEAD
       const data = await parseClipboard(event, isPlainPaste, this.state);
-      if (!file && data.text && !isPlainPaste) {
-        const string = data.text.trim();
-        if (string.startsWith("<svg") && string.endsWith("</svg>")) {
-          // ignore SVG validation/normalization which will be done during image
-          // initialization
-          file = SVGStringToFile(string);
-=======
-      const data = await parseClipboard(event, isPlainPaste);
       if (!file && !isPlainPaste) {
         if (data.mixedContent) {
           return this.addElementsFromMixedContentPaste(data.mixedContent, {
@@ -2282,7 +2273,6 @@
             // initialization
             file = SVGStringToFile(string);
           }
->>>>>>> 9b8de8a1
         }
       }
 
