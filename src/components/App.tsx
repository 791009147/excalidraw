import React, { useContext } from "react";
import { flushSync } from "react-dom";

import { RoughCanvas } from "roughjs/bin/canvas";
import rough from "roughjs/bin/rough";
import clsx from "clsx";
import { nanoid } from "nanoid";

import {
  actionAddToLibrary,
  actionBringForward,
  actionBringToFront,
  actionCopy,
  actionCopyAsPng,
  actionCopyAsSvg,
  copyText,
  actionCopyStyles,
  actionCut,
  actionDeleteSelected,
  actionDuplicateSelection,
  actionFinalize,
  actionFlipHorizontal,
  actionFlipVertical,
  actionGroup,
  actionPasteStyles,
  actionSelectAll,
  actionSendBackward,
  actionSendToBack,
  actionToggleGridMode,
  actionToggleStats,
  actionToggleZenMode,
  actionUnbindText,
  actionBindText,
  actionUngroup,
  actionLink,
  actionToggleElementLock,
  actionToggleLinearEditor,
  actionToggleObjectsSnapMode,
} from "../actions";
import { createRedoAction, createUndoAction } from "../actions/actionHistory";
import { ActionManager } from "../actions/manager";
import { actions } from "../actions/register";
import { ActionResult } from "../actions/types";
import { trackEvent } from "../analytics";
import {
  getDefaultAppState,
  isEraserActive,
  isHandToolActive,
} from "../appState";
import { PastedMixedContent, parseClipboard } from "../clipboard";
import {
  APP_NAME,
  CURSOR_TYPE,
  DEFAULT_MAX_IMAGE_WIDTH_OR_HEIGHT,
  DEFAULT_UI_OPTIONS,
  DEFAULT_VERTICAL_ALIGN,
  DRAGGING_THRESHOLD,
  ELEMENT_READY_TO_ERASE_OPACITY,
  ELEMENT_SHIFT_TRANSLATE_AMOUNT,
  ELEMENT_TRANSLATE_AMOUNT,
  ENV,
  EVENT,
  FRAME_STYLE,
  EXPORT_IMAGE_TYPES,
  GRID_SIZE,
  IMAGE_MIME_TYPES,
  IMAGE_RENDER_TIMEOUT,
  isAndroid,
  isBrave,
  LINE_CONFIRM_THRESHOLD,
  MAX_ALLOWED_FILE_BYTES,
  MIME_TYPES,
  MQ_MAX_HEIGHT_LANDSCAPE,
  MQ_MAX_WIDTH_LANDSCAPE,
  MQ_MAX_WIDTH_PORTRAIT,
  MQ_RIGHT_SIDEBAR_MIN_WIDTH,
  POINTER_BUTTON,
  ROUNDNESS,
  SCROLL_TIMEOUT,
  TAP_TWICE_TIMEOUT,
  TEXT_TO_CENTER_SNAP_THRESHOLD,
  THEME,
  THEME_FILTER,
  TOUCH_CTX_MENU_TIMEOUT,
  VERTICAL_ALIGN,
  YOUTUBE_STATES,
  ZOOM_STEP,
  POINTER_EVENTS,
} from "../constants";
<<<<<<< HEAD
import { exportAsImage, loadFromBlob } from "../data";
=======
import { ExportedElements, exportCanvas, loadFromBlob } from "../data";
>>>>>>> 864c0b3e
import Library, { distributeLibraryItemsOnSquareGrid } from "../data/library";
import { restore, restoreElements } from "../data/restore";
import {
  dragNewElement,
  dragSelectedElements,
  duplicateElement,
  getCommonBounds,
  getCursorForResizingElement,
  getDragOffsetXY,
  getElementWithTransformHandleType,
  getNormalizedDimensions,
  getResizeArrowDirection,
  getResizeOffsetXY,
  getLockedLinearCursorAlignSize,
  getTransformHandleTypeFromCoords,
  hitTest,
  isHittingElementBoundingBoxWithoutHittingElement,
  isInvisiblySmallElement,
  isNonDeletedElement,
  isTextElement,
  newElement,
  newLinearElement,
  newTextElement,
  newImageElement,
  textWysiwyg,
  transformElements,
  updateTextElement,
  redrawTextBoundingBox,
} from "../element";
import {
  bindOrUnbindLinearElement,
  bindOrUnbindSelectedElements,
  fixBindingsAfterDeletion,
  fixBindingsAfterDuplication,
  getEligibleElementsForBinding,
  getHoveredElementForBinding,
  isBindingEnabled,
  isLinearElementSimpleAndAlreadyBound,
  maybeBindLinearElement,
  shouldEnableBindingForPointerEvent,
  unbindLinearElements,
  updateBoundElements,
} from "../element/binding";
import { LinearElementEditor } from "../element/linearElementEditor";
import { mutateElement, newElementWith } from "../element/mutateElement";
import {
  deepCopyElement,
  duplicateElements,
  newFrameElement,
  newFreeDrawElement,
  newEmbeddableElement,
} from "../element/newElement";
import {
  hasBoundTextElement,
  isArrowElement,
  isBindingElement,
  isBindingElementType,
  isBoundToContainer,
  isFrameElement,
  isImageElement,
  isEmbeddableElement,
  isInitializedImageElement,
  isLinearElement,
  isLinearElementType,
  isUsingAdaptiveRadius,
} from "../element/typeChecks";
import {
  ExcalidrawBindableElement,
  ExcalidrawElement,
  ExcalidrawFreeDrawElement,
  ExcalidrawGenericElement,
  ExcalidrawLinearElement,
  ExcalidrawTextElement,
  NonDeleted,
  InitializedExcalidrawImageElement,
  ExcalidrawImageElement,
  FileId,
  NonDeletedExcalidrawElement,
  ExcalidrawTextContainer,
  ExcalidrawFrameElement,
  ExcalidrawEmbeddableElement,
} from "../element/types";
import { getCenter, getDistance } from "../gesture";
import {
  editGroupForSelectedElement,
  getElementsInGroup,
  getSelectedGroupIdForElement,
  getSelectedGroupIds,
  isElementInGroup,
  isSelectedViaGroup,
  selectGroupsForSelectedElements,
} from "../groups";
import History from "../history";
import { defaultLang, getLanguage, languages, setLanguage, t } from "../i18n";
import {
  CODES,
  shouldResizeFromCenter,
  shouldMaintainAspectRatio,
  shouldRotateWithDiscreteAngle,
  isArrowKey,
  KEYS,
} from "../keys";
import { isElementInViewport } from "../element/sizeHelpers";
import {
  distance2d,
  getCornerRadius,
  getGridPoint,
  isPathALoop,
} from "../math";
import {
  calculateScrollCenter,
  getElementsAtPosition,
  getElementsWithinSelection,
  getNormalizedZoom,
  getSelectedElements,
  hasBackground,
  isOverScrollBars,
  isSomeElementSelected,
} from "../scene";
import Scene from "../scene/Scene";
import { RenderInteractiveSceneCallback, ScrollBars } from "../scene/types";
import { getStateForZoom } from "../scene/zoom";
import { findShapeByKey } from "../shapes";
import {
  AppClassProperties,
  AppProps,
  AppState,
  BinaryFileData,
  DataURL,
  ExcalidrawImperativeAPI,
  BinaryFiles,
  Gesture,
  GestureEvent,
  LibraryItems,
  PointerDownState,
  SceneData,
  Device,
  FrameNameBoundsCache,
  SidebarName,
  SidebarTabName,
  KeyboardModifiersObject,
  CollaboratorPointer,
  ToolType,
} from "../types";
import {
  debounce,
  distance,
  getFontString,
  getNearestScrollableContainer,
  isInputLike,
  isToolIcon,
  isWritableElement,
  resolvablePromise,
  sceneCoordsToViewportCoords,
  tupleToCoors,
  viewportCoordsToSceneCoords,
  withBatchedUpdates,
  wrapEvent,
  withBatchedUpdatesThrottled,
  updateObject,
  updateActiveTool,
  getShortcutKey,
  isTransparent,
  easeToValuesRAF,
  muteFSAbortError,
  isTestEnv,
  easeOut,
} from "../utils";
import {
  embeddableURLValidator,
  extractSrc,
  getEmbedLink,
} from "../element/embeddable";
import {
  ContextMenu,
  ContextMenuItems,
  CONTEXT_MENU_SEPARATOR,
} from "./ContextMenu";
import LayerUI from "./LayerUI";
import { Toast } from "./Toast";
import { actionToggleViewMode } from "../actions/actionToggleViewMode";
import {
  dataURLToFile,
  generateIdFromFile,
  getDataURL,
  getFileFromEvent,
  ImageURLToFile,
  isImageFileHandle,
  isSupportedImageFile,
  loadSceneOrLibraryFromBlob,
  normalizeFile,
  parseLibraryJSON,
  resizeImageFile,
  SVGStringToFile,
} from "../data/blob";
import {
  getInitializedImageElements,
  loadHTMLImageElement,
  normalizeSVG,
  updateImageCache as _updateImageCache,
} from "../element/image";
import throttle from "lodash.throttle";
import { fileOpen, FileSystemHandle } from "../data/filesystem";
import {
  bindTextToShapeAfterDuplication,
  getApproxMinLineHeight,
  getApproxMinLineWidth,
  getBoundTextElement,
  getContainerCenter,
  getContainerElement,
  getDefaultLineHeight,
  getLineHeightInPx,
  getTextBindableContainerAtPosition,
  isMeasureTextSupported,
  isValidTextContainer,
} from "../element/textElement";
import { isHittingElementNotConsideringBoundingBox } from "../element/collision";
import {
  showHyperlinkTooltip,
  hideHyperlinkToolip,
  Hyperlink,
  isPointHittingLink,
  isPointHittingLinkIcon,
} from "../element/Hyperlink";
import { isLocalLink, normalizeLink, toValidURL } from "../data/url";
import { shouldShowBoundingBox } from "../element/transformHandles";
import { actionUnlockAllElements } from "../actions/actionElementLock";
import { Fonts } from "../scene/Fonts";
import {
  getFrameChildren,
  isCursorInFrame,
  bindElementsToFramesAfterDuplication,
  addElementsToFrame,
  replaceAllElementsInFrame,
  removeElementsFromFrame,
  getElementsInResizingFrame,
  getElementsInNewFrame,
  getContainingFrame,
  elementOverlapsWithFrame,
  updateFrameMembershipOfSelectedElements,
  isElementInFrame,
} from "../frame";
import {
  excludeElementsInFramesFromSelection,
  makeNextSelectedElementIds,
} from "../scene/selection";
import { actionPaste } from "../actions/actionClipboard";
import {
  actionRemoveAllElementsFromFrame,
  actionSelectAllElementsInFrame,
} from "../actions/actionFrame";
import { actionToggleHandTool, zoomToFit } from "../actions/actionCanvas";
import { jotaiStore } from "../jotai";
import { activeConfirmDialogAtom } from "./ActiveConfirmDialog";
import {
  getSnapLinesAtPointer,
  snapDraggedElements,
  isActiveToolNonLinearSnappable,
  snapNewElement,
  snapResizingElements,
  isSnappingEnabled,
  getVisibleGaps,
  getReferenceSnapPoints,
  SnapCache,
} from "../snapping";
import { actionWrapTextInContainer } from "../actions/actionBoundText";
import BraveMeasureTextError from "./BraveMeasureTextError";
import { activeEyeDropperAtom } from "./EyeDropper";
import {
  ExcalidrawElementSkeleton,
  convertToExcalidrawElements,
} from "../data/transform";
import { ValueOf } from "../utility-types";
import { isSidebarDockedAtom } from "./Sidebar/Sidebar";
import { StaticCanvas, InteractiveCanvas } from "./canvases";
import { Renderer } from "../scene/Renderer";
import { ShapeCache } from "../scene/ShapeCache";
import MermaidToExcalidraw from "./MermaidToExcalidraw";
import { LaserToolOverlay } from "./LaserTool/LaserTool";
import { LaserPathManager } from "./LaserTool/LaserPathManager";
import {
  setEraserCursor,
  setCursor,
  resetCursor,
  setCursorForShape,
} from "../cursor";
import { Emitter } from "../emitter";

const AppContext = React.createContext<AppClassProperties>(null!);
const AppPropsContext = React.createContext<AppProps>(null!);

const deviceContextInitialValue = {
  viewport: {
    isMobile: false,
    isLandscape: false,
  },
  editor: {
    isMobile: false,
    canFitSidebar: false,
  },
  isTouchScreen: false,
};
const DeviceContext = React.createContext<Device>(deviceContextInitialValue);
DeviceContext.displayName = "DeviceContext";

export const ExcalidrawContainerContext = React.createContext<{
  container: HTMLDivElement | null;
  id: string | null;
}>({ container: null, id: null });
ExcalidrawContainerContext.displayName = "ExcalidrawContainerContext";

const ExcalidrawElementsContext = React.createContext<
  readonly NonDeletedExcalidrawElement[]
>([]);
ExcalidrawElementsContext.displayName = "ExcalidrawElementsContext";

const ExcalidrawAppStateContext = React.createContext<AppState>({
  ...getDefaultAppState(),
  width: 0,
  height: 0,
  offsetLeft: 0,
  offsetTop: 0,
});
ExcalidrawAppStateContext.displayName = "ExcalidrawAppStateContext";

const ExcalidrawSetAppStateContext = React.createContext<
  React.Component<any, AppState>["setState"]
>(() => {
  console.warn("unitialized ExcalidrawSetAppStateContext context!");
});
ExcalidrawSetAppStateContext.displayName = "ExcalidrawSetAppStateContext";

const ExcalidrawActionManagerContext = React.createContext<ActionManager>(
  null!,
);
ExcalidrawActionManagerContext.displayName = "ExcalidrawActionManagerContext";

export const useApp = () => useContext(AppContext);
export const useAppProps = () => useContext(AppPropsContext);
export const useDevice = () => useContext<Device>(DeviceContext);
export const useExcalidrawContainer = () =>
  useContext(ExcalidrawContainerContext);
export const useExcalidrawElements = () =>
  useContext(ExcalidrawElementsContext);
export const useExcalidrawAppState = () =>
  useContext(ExcalidrawAppStateContext);
export const useExcalidrawSetAppState = () =>
  useContext(ExcalidrawSetAppStateContext);
export const useExcalidrawActionManager = () =>
  useContext(ExcalidrawActionManagerContext);

const supportsResizeObserver =
  typeof window !== "undefined" && "ResizeObserver" in window;

let didTapTwice: boolean = false;
let tappedTwiceTimer = 0;
let isHoldingSpace: boolean = false;
let isPanning: boolean = false;
let isDraggingScrollBar: boolean = false;
let currentScrollBars: ScrollBars = { horizontal: null, vertical: null };
let touchTimeout = 0;
let invalidateContextMenu = false;

/**
 * Map of youtube embed video states
 */
const YOUTUBE_VIDEO_STATES = new Map<
  ExcalidrawElement["id"],
  ValueOf<typeof YOUTUBE_STATES>
>();

let IS_PLAIN_PASTE = false;
let IS_PLAIN_PASTE_TIMER = 0;
let PLAIN_PASTE_TOAST_SHOWN = false;

let lastPointerUp: ((event: any) => void) | null = null;
const gesture: Gesture = {
  pointers: new Map(),
  lastCenter: null,
  initialDistance: null,
  initialScale: null,
};

class App extends React.Component<AppProps, AppState> {
  canvas: AppClassProperties["canvas"];
  interactiveCanvas: AppClassProperties["interactiveCanvas"] = null;
  rc: RoughCanvas;
  unmounted: boolean = false;
  actionManager: ActionManager;
  device: Device = deviceContextInitialValue;

  private excalidrawContainerRef = React.createRef<HTMLDivElement>();

  public static defaultProps: Partial<AppProps> = {
    // needed for tests to pass since we directly render App in many tests
    UIOptions: DEFAULT_UI_OPTIONS,
  };

  public scene: Scene;
  public renderer: Renderer;
  private fonts: Fonts;
  private resizeObserver: ResizeObserver | undefined;
  private nearestScrollableContainer: HTMLElement | Document | undefined;
  public library: AppClassProperties["library"];
  public libraryItemsFromStorage: LibraryItems | undefined;
  public id: string;
  private history: History;
  private excalidrawContainerValue: {
    container: HTMLDivElement | null;
    id: string;
  };

  public files: BinaryFiles = {};
  public imageCache: AppClassProperties["imageCache"] = new Map();
  private iFrameRefs = new Map<ExcalidrawElement["id"], HTMLIFrameElement>();

  hitLinkElement?: NonDeletedExcalidrawElement;
  lastPointerDownEvent: React.PointerEvent<HTMLElement> | null = null;
  lastPointerUpEvent: React.PointerEvent<HTMLElement> | PointerEvent | null =
    null;
  lastViewportPosition = { x: 0, y: 0 };

  laserPathManager: LaserPathManager = new LaserPathManager(this);

  onChangeEmitter = new Emitter<
    [
      elements: readonly ExcalidrawElement[],
      appState: AppState,
      files: BinaryFiles,
    ]
  >();

  onPointerDownEmitter = new Emitter<
    [
      activeTool: AppState["activeTool"],
      pointerDownState: PointerDownState,
      event: React.PointerEvent<HTMLElement>,
    ]
  >();

  onPointerUpEmitter = new Emitter<
    [
      activeTool: AppState["activeTool"],
      pointerDownState: PointerDownState,
      event: PointerEvent,
    ]
  >();

  constructor(props: AppProps) {
    super(props);
    const defaultAppState = getDefaultAppState();
    const {
      excalidrawRef,
      viewModeEnabled = false,
      zenModeEnabled = false,
      gridModeEnabled = false,
      objectsSnapModeEnabled = false,
      theme = defaultAppState.theme,
      name = defaultAppState.name,
    } = props;
    this.state = {
      ...defaultAppState,
      theme,
      isLoading: true,
      ...this.getCanvasOffsets(),
      viewModeEnabled,
      zenModeEnabled,
      objectsSnapModeEnabled,
      gridSize: gridModeEnabled ? GRID_SIZE : null,
      name,
      width: window.innerWidth,
      height: window.innerHeight,
    };

    this.id = nanoid();

    this.library = new Library(this);
    this.scene = new Scene();

    this.canvas = document.createElement("canvas");
    this.rc = rough.canvas(this.canvas);
    this.renderer = new Renderer(this.scene);

    if (excalidrawRef) {
      const readyPromise =
        ("current" in excalidrawRef && excalidrawRef.current?.readyPromise) ||
        resolvablePromise<ExcalidrawImperativeAPI>();

      const api: ExcalidrawImperativeAPI = {
        ready: true,
        readyPromise,
        updateScene: this.updateScene,
        updateLibrary: this.library.updateLibrary,
        addFiles: this.addFiles,
        resetScene: this.resetScene,
        getSceneElementsIncludingDeleted: this.getSceneElementsIncludingDeleted,
        history: {
          clear: this.resetHistory,
        },
        scrollToContent: this.scrollToContent,
        getSceneElements: this.getSceneElements,
        getAppState: () => this.state,
        getFiles: () => this.files,
        refresh: this.refresh,
        setToast: this.setToast,
        id: this.id,
        setActiveTool: this.setActiveTool,
        setCursor: this.setCursor,
        resetCursor: this.resetCursor,
        updateFrameRendering: this.updateFrameRendering,
        toggleSidebar: this.toggleSidebar,
        onChange: (cb) => this.onChangeEmitter.on(cb),
        onPointerDown: (cb) => this.onPointerDownEmitter.on(cb),
        onPointerUp: (cb) => this.onPointerUpEmitter.on(cb),
      } as const;
      if (typeof excalidrawRef === "function") {
        excalidrawRef(api);
      } else {
        excalidrawRef.current = api;
      }
      readyPromise.resolve(api);
    }

    this.excalidrawContainerValue = {
      container: this.excalidrawContainerRef.current,
      id: this.id,
    };

    this.fonts = new Fonts({
      scene: this.scene,
      onSceneUpdated: this.onSceneUpdated,
    });
    this.history = new History();
    this.actionManager = new ActionManager(
      this.syncActionResult,
      () => this.state,
      () => this.scene.getElementsIncludingDeleted(),
      this,
    );
    this.actionManager.registerAll(actions);

    this.actionManager.registerAction(createUndoAction(this.history));
    this.actionManager.registerAction(createRedoAction(this.history));
  }

  private onWindowMessage(event: MessageEvent) {
    if (
      event.origin !== "https://player.vimeo.com" &&
      event.origin !== "https://www.youtube.com"
    ) {
      return;
    }

    let data = null;
    try {
      data = JSON.parse(event.data);
    } catch (e) {}
    if (!data) {
      return;
    }

    switch (event.origin) {
      case "https://player.vimeo.com":
        //Allowing for multiple instances of Excalidraw running in the window
        if (data.method === "paused") {
          let source: Window | null = null;
          const iframes = document.body.querySelectorAll(
            "iframe.excalidraw__embeddable",
          );
          if (!iframes) {
            break;
          }
          for (const iframe of iframes as NodeListOf<HTMLIFrameElement>) {
            if (iframe.contentWindow === event.source) {
              source = iframe.contentWindow;
            }
          }
          source?.postMessage(
            JSON.stringify({
              method: data.value ? "play" : "pause",
              value: true,
            }),
            "*",
          );
        }
        break;
      case "https://www.youtube.com":
        if (
          data.event === "infoDelivery" &&
          data.info &&
          data.id &&
          typeof data.info.playerState === "number"
        ) {
          const id = data.id;
          const playerState = data.info.playerState as number;
          if (
            (Object.values(YOUTUBE_STATES) as number[]).includes(playerState)
          ) {
            YOUTUBE_VIDEO_STATES.set(
              id,
              playerState as ValueOf<typeof YOUTUBE_STATES>,
            );
          }
        }
        break;
    }
  }

  private updateEmbeddableRef(
    id: ExcalidrawEmbeddableElement["id"],
    ref: HTMLIFrameElement | null,
  ) {
    if (ref) {
      this.iFrameRefs.set(id, ref);
    }
  }

  private getHTMLIFrameElement(
    id: ExcalidrawEmbeddableElement["id"],
  ): HTMLIFrameElement | undefined {
    return this.iFrameRefs.get(id);
  }

  private handleEmbeddableCenterClick(element: ExcalidrawEmbeddableElement) {
    if (
      this.state.activeEmbeddable?.element === element &&
      this.state.activeEmbeddable?.state === "active"
    ) {
      return;
    }

    // The delay serves two purposes
    // 1. To prevent first click propagating to iframe on mobile,
    //    else the click will immediately start and stop the video
    // 2. If the user double clicks the frame center to activate it
    //    without the delay youtube will immediately open the video
    //    in fullscreen mode
    setTimeout(() => {
      this.setState({
        activeEmbeddable: { element, state: "active" },
        selectedElementIds: { [element.id]: true },
        draggingElement: null,
        selectionElement: null,
      });
    }, 100);

    const iframe = this.getHTMLIFrameElement(element.id);

    if (!iframe?.contentWindow) {
      return;
    }

    if (iframe.src.includes("youtube")) {
      const state = YOUTUBE_VIDEO_STATES.get(element.id);
      if (!state) {
        YOUTUBE_VIDEO_STATES.set(element.id, YOUTUBE_STATES.UNSTARTED);
        iframe.contentWindow.postMessage(
          JSON.stringify({
            event: "listening",
            id: element.id,
          }),
          "*",
        );
      }
      switch (state) {
        case YOUTUBE_STATES.PLAYING:
        case YOUTUBE_STATES.BUFFERING:
          iframe.contentWindow?.postMessage(
            JSON.stringify({
              event: "command",
              func: "pauseVideo",
              args: "",
            }),
            "*",
          );
          break;
        default:
          iframe.contentWindow?.postMessage(
            JSON.stringify({
              event: "command",
              func: "playVideo",
              args: "",
            }),
            "*",
          );
      }
    }

    if (iframe.src.includes("player.vimeo.com")) {
      iframe.contentWindow.postMessage(
        JSON.stringify({
          method: "paused", //video play/pause in onWindowMessage handler
        }),
        "*",
      );
    }
  }

  private isEmbeddableCenter(
    el: ExcalidrawEmbeddableElement | null,
    event: React.PointerEvent<HTMLElement> | PointerEvent,
    sceneX: number,
    sceneY: number,
  ) {
    return (
      el &&
      !event.altKey &&
      !event.shiftKey &&
      !event.metaKey &&
      !event.ctrlKey &&
      (this.state.activeEmbeddable?.element !== el ||
        this.state.activeEmbeddable?.state === "hover" ||
        !this.state.activeEmbeddable) &&
      sceneX >= el.x + el.width / 3 &&
      sceneX <= el.x + (2 * el.width) / 3 &&
      sceneY >= el.y + el.height / 3 &&
      sceneY <= el.y + (2 * el.height) / 3
    );
  }

  private updateEmbeddables = () => {
    const embeddableElements = new Map<ExcalidrawElement["id"], true>();

    let updated = false;
    this.scene.getNonDeletedElements().filter((element) => {
      if (isEmbeddableElement(element)) {
        embeddableElements.set(element.id, true);
        if (element.validated == null) {
          updated = true;

          const validated = embeddableURLValidator(
            element.link,
            this.props.validateEmbeddable,
          );

          mutateElement(element, { validated }, false);
          ShapeCache.delete(element);
        }
      }
      return false;
    });

    if (updated) {
      this.scene.informMutation();
    }

    // GC
    this.iFrameRefs.forEach((ref, id) => {
      if (!embeddableElements.has(id)) {
        this.iFrameRefs.delete(id);
      }
    });
  };

  private renderEmbeddables() {
    const scale = this.state.zoom.value;
    const normalizedWidth = this.state.width;
    const normalizedHeight = this.state.height;

    const embeddableElements = this.scene
      .getNonDeletedElements()
      .filter(
        (el): el is NonDeleted<ExcalidrawEmbeddableElement> =>
          isEmbeddableElement(el) && !!el.validated,
      );

    return (
      <>
        {embeddableElements.map((el) => {
          const { x, y } = sceneCoordsToViewportCoords(
            { sceneX: el.x, sceneY: el.y },
            this.state,
          );
          const embedLink = getEmbedLink(toValidURL(el.link || ""));
          const isVisible = isElementInViewport(
            el,
            normalizedWidth,
            normalizedHeight,
            this.state,
          );
          const isActive =
            this.state.activeEmbeddable?.element === el &&
            this.state.activeEmbeddable?.state === "active";
          const isHovered =
            this.state.activeEmbeddable?.element === el &&
            this.state.activeEmbeddable?.state === "hover";

          return (
            <div
              key={el.id}
              className={clsx("excalidraw__embeddable-container", {
                "is-hovered": isHovered,
              })}
              style={{
                transform: isVisible
                  ? `translate(${x - this.state.offsetLeft}px, ${
                      y - this.state.offsetTop
                    }px) scale(${scale})`
                  : "none",
                display: isVisible ? "block" : "none",
                opacity: el.opacity / 100,
                ["--embeddable-radius" as string]: `${getCornerRadius(
                  Math.min(el.width, el.height),
                  el,
                )}px`,
              }}
            >
              <div
                //this is a hack that addresses isse with embedded excalidraw.com embeddable
                //https://github.com/excalidraw/excalidraw/pull/6691#issuecomment-1607383938
                /*ref={(ref) => {
                  if (!this.excalidrawContainerRef.current) {
                    return;
                  }
                  const container = this.excalidrawContainerRef.current;
                  const sh = container.scrollHeight;
                  const ch = container.clientHeight;
                  if (sh !== ch) {
                    container.style.height = `${sh}px`;
                    setTimeout(() => {
                      container.style.height = `100%`;
                    });
                  }
                }}*/
                className="excalidraw__embeddable-container__inner"
                style={{
                  width: isVisible ? `${el.width}px` : 0,
                  height: isVisible ? `${el.height}px` : 0,
                  transform: isVisible ? `rotate(${el.angle}rad)` : "none",
                  pointerEvents: isActive
                    ? POINTER_EVENTS.enabled
                    : POINTER_EVENTS.disabled,
                }}
              >
                {isHovered && (
                  <div className="excalidraw__embeddable-hint">
                    {t("buttons.embeddableInteractionButton")}
                  </div>
                )}
                <div
                  className="excalidraw__embeddable__outer"
                  style={{
                    padding: `${el.strokeWidth}px`,
                  }}
                >
                  {this.props.renderEmbeddable?.(el, this.state) ?? (
                    <iframe
                      ref={(ref) => this.updateEmbeddableRef(el.id, ref)}
                      className="excalidraw__embeddable"
                      srcDoc={
                        embedLink?.type === "document"
                          ? embedLink.srcdoc(this.state.theme)
                          : undefined
                      }
                      src={
                        embedLink?.type !== "document"
                          ? embedLink?.link ?? ""
                          : undefined
                      }
                      // https://stackoverflow.com/q/18470015
                      scrolling="no"
                      referrerPolicy="no-referrer-when-downgrade"
                      title="Excalidraw Embedded Content"
                      allow="accelerometer; autoplay; clipboard-write; encrypted-media; gyroscope; picture-in-picture"
                      allowFullScreen={true}
                      sandbox="allow-same-origin allow-scripts allow-forms allow-popups allow-popups-to-escape-sandbox allow-presentation allow-downloads"
                    />
                  )}
                </div>
              </div>
            </div>
          );
        })}
      </>
    );
  }

  private getFrameNameDOMId = (frameElement: ExcalidrawElement) => {
    return `${this.id}-frame-name-${frameElement.id}`;
  };

  frameNameBoundsCache: FrameNameBoundsCache = {
    get: (frameElement) => {
      let bounds = this.frameNameBoundsCache._cache.get(frameElement.id);
      if (
        !bounds ||
        bounds.zoom !== this.state.zoom.value ||
        bounds.versionNonce !== frameElement.versionNonce
      ) {
        const frameNameDiv = document.getElementById(
          this.getFrameNameDOMId(frameElement),
        );

        if (frameNameDiv) {
          const box = frameNameDiv.getBoundingClientRect();
          const boxSceneTopLeft = viewportCoordsToSceneCoords(
            { clientX: box.x, clientY: box.y },
            this.state,
          );
          const boxSceneBottomRight = viewportCoordsToSceneCoords(
            { clientX: box.right, clientY: box.bottom },
            this.state,
          );

          bounds = {
            x: boxSceneTopLeft.x,
            y: boxSceneTopLeft.y,
            width: boxSceneBottomRight.x - boxSceneTopLeft.x,
            height: boxSceneBottomRight.y - boxSceneTopLeft.y,
            angle: 0,
            zoom: this.state.zoom.value,
            versionNonce: frameElement.versionNonce,
          };

          this.frameNameBoundsCache._cache.set(frameElement.id, bounds);

          return bounds;
        }
        return null;
      }

      return bounds;
    },
    /**
     * @private
     */
    _cache: new Map(),
  };

  private renderFrameNames = () => {
    if (!this.state.frameRendering.enabled || !this.state.frameRendering.name) {
      return null;
    }

    const isDarkTheme = this.state.theme === "dark";

    return this.scene.getNonDeletedFrames().map((f, index) => {
      if (
        !isElementInViewport(
          f,
          this.canvas.width / window.devicePixelRatio,
          this.canvas.height / window.devicePixelRatio,
          {
            offsetLeft: this.state.offsetLeft,
            offsetTop: this.state.offsetTop,
            scrollX: this.state.scrollX,
            scrollY: this.state.scrollY,
            zoom: this.state.zoom,
          },
        )
      ) {
        // if frame not visible, don't render its name
        return null;
      }

      const { x: x1, y: y1 } = sceneCoordsToViewportCoords(
        { sceneX: f.x, sceneY: f.y },
        this.state,
      );

      const FRAME_NAME_EDIT_PADDING = 6;

      const reset = () => {
        if (f.name?.trim() === "") {
          mutateElement(f, { name: null });
        }

        this.setState({ editingFrame: null });
      };

      let frameNameJSX;

      if (f.id === this.state.editingFrame) {
        const frameNameInEdit = f.name == null ? `Frame ${index + 1}` : f.name;

        frameNameJSX = (
          <input
            autoFocus
            value={frameNameInEdit}
            onChange={(e) => {
              mutateElement(f, {
                name: e.target.value,
              });
            }}
            onBlur={() => reset()}
            onKeyDown={(event) => {
              // for some inexplicable reason, `onBlur` triggered on ESC
              // does not reset `state.editingFrame` despite being called,
              // and we need to reset it here as well
              if (event.key === KEYS.ESCAPE || event.key === KEYS.ENTER) {
                reset();
              }
            }}
            style={{
              background: this.state.viewBackgroundColor,
              filter: isDarkTheme ? THEME_FILTER : "none",
              zIndex: 2,
              border: "none",
              display: "block",
              padding: `${FRAME_NAME_EDIT_PADDING}px`,
              borderRadius: 4,
              boxShadow: "inset 0 0 0 1px var(--color-primary)",
              fontFamily: "Assistant",
              fontSize: "14px",
              transform: `translate(-${FRAME_NAME_EDIT_PADDING}px, ${FRAME_NAME_EDIT_PADDING}px)`,
              color: "var(--color-gray-80)",
              overflow: "hidden",
              maxWidth: `${
                document.body.clientWidth - x1 - FRAME_NAME_EDIT_PADDING
              }px`,
            }}
            size={frameNameInEdit.length + 1 || 1}
            dir="auto"
            autoComplete="off"
            autoCapitalize="off"
            autoCorrect="off"
          />
        );
      } else {
        frameNameJSX =
          f.name == null || f.name.trim() === ""
            ? `Frame ${index + 1}`
            : f.name.trim();
      }

      return (
        <div
          id={this.getFrameNameDOMId(f)}
          key={f.id}
          style={{
            position: "absolute",
            // Positioning from bottom so that we don't to either
            // calculate text height or adjust using transform (which)
            // messes up input position when editing the frame name.
            // This makes the positioning deterministic and we can calculate
            // the same position when rendering to canvas / svg.
            bottom: `${
              this.state.height +
              FRAME_STYLE.nameOffsetY -
              y1 +
              this.state.offsetTop
            }px`,
            left: `${x1 - this.state.offsetLeft}px`,
            zIndex: 2,
            fontSize: FRAME_STYLE.nameFontSize,
            color: isDarkTheme
              ? FRAME_STYLE.nameColorDarkTheme
              : FRAME_STYLE.nameColorLightTheme,
            lineHeight: FRAME_STYLE.nameLineHeight,
            width: "max-content",
            maxWidth: `${f.width}px`,
            overflow: f.id === this.state.editingFrame ? "visible" : "hidden",
            whiteSpace: "nowrap",
            textOverflow: "ellipsis",
            cursor: CURSOR_TYPE.MOVE,
            pointerEvents: this.state.viewModeEnabled
              ? POINTER_EVENTS.disabled
              : POINTER_EVENTS.enabled,
          }}
          onPointerDown={(event) => this.handleCanvasPointerDown(event)}
          onWheel={(event) => this.handleWheel(event)}
          onContextMenu={this.handleCanvasContextMenu}
          onDoubleClick={() => {
            this.setState({
              editingFrame: f.id,
            });
          }}
        >
          {frameNameJSX}
        </div>
      );
    });
  };

  public render() {
    const selectedElements = this.scene.getSelectedElements(this.state);
    const { renderTopRightUI, renderCustomStats } = this.props;

    const versionNonce = this.scene.getVersionNonce();
    const { canvasElements, visibleElements } =
      this.renderer.getRenderableElements({
        versionNonce,
        zoom: this.state.zoom,
        offsetLeft: this.state.offsetLeft,
        offsetTop: this.state.offsetTop,
        scrollX: this.state.scrollX,
        scrollY: this.state.scrollY,
        height: this.state.height,
        width: this.state.width,
        editingElement: this.state.editingElement,
        pendingImageElementId: this.state.pendingImageElementId,
      });

    return (
      <div
        className={clsx("excalidraw excalidraw-container", {
          "excalidraw--view-mode": this.state.viewModeEnabled,
          "excalidraw--mobile": this.device.editor.isMobile,
        })}
        style={{
          ["--ui-pointerEvents" as any]:
            this.state.selectionElement ||
            this.state.draggingElement ||
            this.state.resizingElement ||
            (this.state.activeTool.type === "laser" &&
              // technically we can just test on this once we make it more safe
              this.state.cursorButton === "down") ||
            (this.state.editingElement &&
              !isTextElement(this.state.editingElement))
              ? POINTER_EVENTS.disabled
              : POINTER_EVENTS.enabled,
        }}
        ref={this.excalidrawContainerRef}
        onDrop={this.handleAppOnDrop}
        tabIndex={0}
        onKeyDown={
          this.props.handleKeyboardGlobally ? undefined : this.onKeyDown
        }
      >
        <AppContext.Provider value={this}>
          <AppPropsContext.Provider value={this.props}>
            <ExcalidrawContainerContext.Provider
              value={this.excalidrawContainerValue}
            >
              <DeviceContext.Provider value={this.device}>
                <ExcalidrawSetAppStateContext.Provider value={this.setAppState}>
                  <ExcalidrawAppStateContext.Provider value={this.state}>
                    <ExcalidrawElementsContext.Provider
                      value={this.scene.getNonDeletedElements()}
                    >
                      <ExcalidrawActionManagerContext.Provider
                        value={this.actionManager}
                      >
                        <LayerUI
                          canvas={this.canvas}
                          appState={this.state}
                          files={this.files}
                          setAppState={this.setAppState}
                          actionManager={this.actionManager}
                          elements={this.scene.getNonDeletedElements()}
                          onLockToggle={this.toggleLock}
                          onPenModeToggle={this.togglePenMode}
                          onHandToolToggle={this.onHandToolToggle}
                          langCode={getLanguage().code}
                          renderTopRightUI={renderTopRightUI}
                          renderCustomStats={renderCustomStats}
                          showExitZenModeBtn={
                            typeof this.props?.zenModeEnabled === "undefined" &&
                            this.state.zenModeEnabled
                          }
                          UIOptions={this.props.UIOptions}
                          onExportImage={this.onExportImage}
                          renderWelcomeScreen={
                            !this.state.isLoading &&
                            this.state.showWelcomeScreen &&
                            this.state.activeTool.type === "selection" &&
                            !this.state.zenModeEnabled &&
                            !this.scene.getElementsIncludingDeleted().length
                          }
                          app={this}
                          isCollaborating={this.props.isCollaborating}
                        >
                          {this.props.children}
                          {this.state.openDialog === "mermaid" && (
                            <MermaidToExcalidraw />
                          )}
                        </LayerUI>

                        <div className="excalidraw-textEditorContainer" />
                        <div className="excalidraw-contextMenuContainer" />
                        <div className="excalidraw-eye-dropper-container" />
                        <LaserToolOverlay manager={this.laserPathManager} />
                        {selectedElements.length === 1 &&
                          !this.state.contextMenu &&
                          this.state.showHyperlinkPopup && (
                            <Hyperlink
                              key={selectedElements[0].id}
                              element={selectedElements[0]}
                              setAppState={this.setAppState}
                              onLinkOpen={this.props.onLinkOpen}
                              setToast={this.setToast}
                            />
                          )}
                        {this.state.toast !== null && (
                          <Toast
                            message={this.state.toast.message}
                            onClose={() => this.setToast(null)}
                            duration={this.state.toast.duration}
                            closable={this.state.toast.closable}
                          />
                        )}
                        {this.state.contextMenu && (
                          <ContextMenu
                            items={this.state.contextMenu.items}
                            top={this.state.contextMenu.top}
                            left={this.state.contextMenu.left}
                            actionManager={this.actionManager}
                            onClose={(callback) => {
                              this.setState({ contextMenu: null }, () => {
                                this.focusContainer();
                                callback?.();
                              });
                            }}
                          />
                        )}
                        <StaticCanvas
                          canvas={this.canvas}
                          rc={this.rc}
                          elements={canvasElements}
                          visibleElements={visibleElements}
                          versionNonce={versionNonce}
                          selectionNonce={
                            this.state.selectionElement?.versionNonce
                          }
                          scale={window.devicePixelRatio}
                          appState={this.state}
                          renderConfig={{
                            imageCache: this.imageCache,
                            isExporting: false,
                            renderGrid: true,
                            canvasBackgroundColor:
                              this.state.viewBackgroundColor,
                          }}
                        />
                        <InteractiveCanvas
                          containerRef={this.excalidrawContainerRef}
                          canvas={this.interactiveCanvas}
                          elements={canvasElements}
                          visibleElements={visibleElements}
                          selectedElements={selectedElements}
                          versionNonce={versionNonce}
                          selectionNonce={
                            this.state.selectionElement?.versionNonce
                          }
                          scale={window.devicePixelRatio}
                          appState={this.state}
                          renderInteractiveSceneCallback={
                            this.renderInteractiveSceneCallback
                          }
                          handleCanvasRef={this.handleInteractiveCanvasRef}
                          onContextMenu={this.handleCanvasContextMenu}
                          onPointerMove={this.handleCanvasPointerMove}
                          onPointerUp={this.handleCanvasPointerUp}
                          onPointerCancel={this.removePointer}
                          onTouchMove={this.handleTouchMove}
                          onPointerDown={this.handleCanvasPointerDown}
                          onDoubleClick={this.handleCanvasDoubleClick}
                        />
                        {this.renderFrameNames()}
                      </ExcalidrawActionManagerContext.Provider>
                      {this.renderEmbeddables()}
                    </ExcalidrawElementsContext.Provider>
                  </ExcalidrawAppStateContext.Provider>
                </ExcalidrawSetAppStateContext.Provider>
              </DeviceContext.Provider>
            </ExcalidrawContainerContext.Provider>
          </AppPropsContext.Provider>
        </AppContext.Provider>
      </div>
    );
  }

  public focusContainer: AppClassProperties["focusContainer"] = () => {
    this.excalidrawContainerRef.current?.focus();
  };

  public getSceneElementsIncludingDeleted = () => {
    return this.scene.getElementsIncludingDeleted();
  };

  public getSceneElements = () => {
    return this.scene.getNonDeletedElements();
  };

  public onInsertElements = (elements: readonly ExcalidrawElement[]) => {
    this.addElementsFromPasteOrLibrary({
      elements,
      position: "center",
      files: null,
    });
  };

  public onExportImage = async (
    type: keyof typeof EXPORT_IMAGE_TYPES,
    elements: ExportedElements,
    opts: { exportingFrame: ExcalidrawFrameElement | null },
  ) => {
    trackEvent("export", type, "ui");
    const fileHandle = await exportAsImage(
      type,
      elements,
      this.state,
      this.files,
      {
        exportBackground: this.state.exportBackground,
        name: this.state.name,
        viewBackgroundColor: this.state.viewBackgroundColor,
        exportingFrame: opts.exportingFrame,
      },
    )
      .catch(muteFSAbortError)
      .catch((error) => {
        console.error(error);
        this.setState({ errorMessage: error.message });
      });

    if (
      this.state.exportEmbedScene &&
      fileHandle &&
      isImageFileHandle(fileHandle)
    ) {
      this.setState({ fileHandle });
    }
  };

  private openEyeDropper = ({ type }: { type: "stroke" | "background" }) => {
    jotaiStore.set(activeEyeDropperAtom, {
      swapPreviewOnAlt: true,
      colorPickerType:
        type === "stroke" ? "elementStroke" : "elementBackground",
      onSelect: (color, event) => {
        const shouldUpdateStrokeColor =
          (type === "background" && event.altKey) ||
          (type === "stroke" && !event.altKey);
        const selectedElements = this.scene.getSelectedElements(this.state);
        if (
          !selectedElements.length ||
          this.state.activeTool.type !== "selection"
        ) {
          if (shouldUpdateStrokeColor) {
            this.syncActionResult({
              appState: { ...this.state, currentItemStrokeColor: color },
              commitToHistory: true,
            });
          } else {
            this.syncActionResult({
              appState: { ...this.state, currentItemBackgroundColor: color },
              commitToHistory: true,
            });
          }
        } else {
          this.updateScene({
            elements: this.scene.getElementsIncludingDeleted().map((el) => {
              if (this.state.selectedElementIds[el.id]) {
                return newElementWith(el, {
                  [shouldUpdateStrokeColor ? "strokeColor" : "backgroundColor"]:
                    color,
                });
              }
              return el;
            }),
          });
        }
      },
      keepOpenOnAlt: false,
    });
  };

  private syncActionResult = withBatchedUpdates(
    (actionResult: ActionResult) => {
      if (this.unmounted || actionResult === false) {
        return;
      }

      let editingElement: AppState["editingElement"] | null = null;
      if (actionResult.elements) {
        actionResult.elements.forEach((element) => {
          if (
            this.state.editingElement?.id === element.id &&
            this.state.editingElement !== element &&
            isNonDeletedElement(element)
          ) {
            editingElement = element;
          }
        });
        this.scene.replaceAllElements(actionResult.elements);
        if (actionResult.commitToHistory) {
          this.history.resumeRecording();
        }
      }

      if (actionResult.files) {
        this.files = actionResult.replaceFiles
          ? actionResult.files
          : { ...this.files, ...actionResult.files };
        this.addNewImagesToImageCache();
      }

      if (actionResult.appState || editingElement || this.state.contextMenu) {
        if (actionResult.commitToHistory) {
          this.history.resumeRecording();
        }

        let viewModeEnabled = actionResult?.appState?.viewModeEnabled || false;
        let zenModeEnabled = actionResult?.appState?.zenModeEnabled || false;
        let gridSize = actionResult?.appState?.gridSize || null;
        const theme =
          actionResult?.appState?.theme || this.props.theme || THEME.LIGHT;
        let name = actionResult?.appState?.name ?? this.state.name;
        const errorMessage =
          actionResult?.appState?.errorMessage ?? this.state.errorMessage;
        if (typeof this.props.viewModeEnabled !== "undefined") {
          viewModeEnabled = this.props.viewModeEnabled;
        }

        if (typeof this.props.zenModeEnabled !== "undefined") {
          zenModeEnabled = this.props.zenModeEnabled;
        }

        if (typeof this.props.gridModeEnabled !== "undefined") {
          gridSize = this.props.gridModeEnabled ? GRID_SIZE : null;
        }

        if (typeof this.props.name !== "undefined") {
          name = this.props.name;
        }

        editingElement =
          editingElement || actionResult.appState?.editingElement || null;

        if (editingElement?.isDeleted) {
          editingElement = null;
        }

        this.setState(
          (state) => {
            // using Object.assign instead of spread to fool TS 4.2.2+ into
            // regarding the resulting type as not containing undefined
            // (which the following expression will never contain)
            return Object.assign(actionResult.appState || {}, {
              // NOTE this will prevent opening context menu using an action
              // or programmatically from the host, so it will need to be
              // rewritten later
              contextMenu: null,
              editingElement,
              viewModeEnabled,
              zenModeEnabled,
              gridSize,
              theme,
              name,
              errorMessage,
            });
          },
          () => {
            if (actionResult.syncHistory) {
              this.history.setCurrentState(
                this.state,
                this.scene.getElementsIncludingDeleted(),
              );
            }
          },
        );
      }
    },
  );

  // Lifecycle

  private onBlur = withBatchedUpdates(() => {
    isHoldingSpace = false;
    this.setState({ isBindingEnabled: true });
  });

  private onUnload = () => {
    this.onBlur();
  };

  private disableEvent: EventListener = (event) => {
    event.preventDefault();
  };

  private resetHistory = () => {
    this.history.clear();
  };

  /**
   * Resets scene & history.
   * ! Do not use to clear scene user action !
   */
  private resetScene = withBatchedUpdates(
    (opts?: { resetLoadingState: boolean }) => {
      this.scene.replaceAllElements([]);
      this.setState((state) => ({
        ...getDefaultAppState(),
        isLoading: opts?.resetLoadingState ? false : state.isLoading,
        theme: this.state.theme,
      }));
      this.resetHistory();
    },
  );

  private initializeScene = async () => {
    if ("launchQueue" in window && "LaunchParams" in window) {
      (window as any).launchQueue.setConsumer(
        async (launchParams: { files: any[] }) => {
          if (!launchParams.files.length) {
            return;
          }
          const fileHandle = launchParams.files[0];
          const blob: Blob = await fileHandle.getFile();
          this.loadFileToCanvas(
            new File([blob], blob.name || "", { type: blob.type }),
            fileHandle,
          );
        },
      );
    }

    if (this.props.theme) {
      this.setState({ theme: this.props.theme });
    }
    if (!this.state.isLoading) {
      this.setState({ isLoading: true });
    }
    let initialData = null;
    try {
      initialData = (await this.props.initialData) || null;
      if (initialData?.libraryItems) {
        this.library
          .updateLibrary({
            libraryItems: initialData.libraryItems,
            merge: true,
          })
          .catch((error) => {
            console.error(error);
          });
      }
    } catch (error: any) {
      console.error(error);
      initialData = {
        appState: {
          errorMessage:
            error.message ||
            "Encountered an error during importing or restoring scene data",
        },
      };
    }
    const scene = restore(initialData, null, null, { repairBindings: true });
    scene.appState = {
      ...scene.appState,
      theme: this.props.theme || scene.appState.theme,
      // we're falling back to current (pre-init) state when deciding
      // whether to open the library, to handle a case where we
      // update the state outside of initialData (e.g. when loading the app
      // with a library install link, which should auto-open the library)
      openSidebar: scene.appState?.openSidebar || this.state.openSidebar,
      activeTool:
        scene.appState.activeTool.type === "image"
          ? { ...scene.appState.activeTool, type: "selection" }
          : scene.appState.activeTool,
      isLoading: false,
      toast: this.state.toast,
    };
    if (initialData?.scrollToContent) {
      scene.appState = {
        ...scene.appState,
        ...calculateScrollCenter(scene.elements, {
          ...scene.appState,
          width: this.state.width,
          height: this.state.height,
          offsetTop: this.state.offsetTop,
          offsetLeft: this.state.offsetLeft,
        }),
      };
    }
    // FontFaceSet loadingdone event we listen on may not always fire
    // (looking at you Safari), so on init we manually load fonts for current
    // text elements on canvas, and rerender them once done. This also
    // seems faster even in browsers that do fire the loadingdone event.
    this.fonts.loadFontsForElements(scene.elements);

    this.resetHistory();
    this.syncActionResult({
      ...scene,
      commitToHistory: true,
    });
  };

  private isMobileBreakpoint = (width: number, height: number) => {
    return (
      width < MQ_MAX_WIDTH_PORTRAIT ||
      (height < MQ_MAX_HEIGHT_LANDSCAPE && width < MQ_MAX_WIDTH_LANDSCAPE)
    );
  };

  private refreshViewportBreakpoints = () => {
    const container = this.excalidrawContainerRef.current;
    if (!container) {
      return;
    }

    const { clientWidth: viewportWidth, clientHeight: viewportHeight } =
      document.body;

    const prevViewportState = this.device.viewport;

    const nextViewportState = updateObject(prevViewportState, {
      isLandscape: viewportWidth > viewportHeight,
      isMobile: this.isMobileBreakpoint(viewportWidth, viewportHeight),
    });

    if (prevViewportState !== nextViewportState) {
      this.device = { ...this.device, viewport: nextViewportState };
      return true;
    }
    return false;
  };

  private refreshEditorBreakpoints = () => {
    const container = this.excalidrawContainerRef.current;
    if (!container) {
      return;
    }

    const { width: editorWidth, height: editorHeight } =
      container.getBoundingClientRect();

    const sidebarBreakpoint =
      this.props.UIOptions.dockedSidebarBreakpoint != null
        ? this.props.UIOptions.dockedSidebarBreakpoint
        : MQ_RIGHT_SIDEBAR_MIN_WIDTH;

    const prevEditorState = this.device.editor;

    const nextEditorState = updateObject(prevEditorState, {
      isMobile: this.isMobileBreakpoint(editorWidth, editorHeight),
      canFitSidebar: editorWidth > sidebarBreakpoint,
    });

    if (prevEditorState !== nextEditorState) {
      this.device = { ...this.device, editor: nextEditorState };
      return true;
    }
    return false;
  };

  public async componentDidMount() {
    this.unmounted = false;
    this.excalidrawContainerValue.container =
      this.excalidrawContainerRef.current;

    if (import.meta.env.MODE === ENV.TEST || import.meta.env.DEV) {
      const setState = this.setState.bind(this);
      Object.defineProperties(window.h, {
        state: {
          configurable: true,
          get: () => {
            return this.state;
          },
        },
        setState: {
          configurable: true,
          value: (...args: Parameters<typeof setState>) => {
            return this.setState(...args);
          },
        },
        app: {
          configurable: true,
          value: this,
        },
        history: {
          configurable: true,
          value: this.history,
        },
      });
    }

    this.scene.addCallback(this.onSceneUpdated);
    this.addEventListeners();

    if (this.props.autoFocus && this.excalidrawContainerRef.current) {
      this.focusContainer();
    }

    if (
      // bounding rects don't work in tests so updating
      // the state on init would result in making the test enviro run
      // in mobile breakpoint (0 width/height), making everything fail
      !isTestEnv()
    ) {
      this.refreshViewportBreakpoints();
      this.refreshEditorBreakpoints();
    }

    if (supportsResizeObserver && this.excalidrawContainerRef.current) {
      this.resizeObserver = new ResizeObserver(() => {
        this.refreshEditorBreakpoints();
        this.updateDOMRect();
      });
      this.resizeObserver?.observe(this.excalidrawContainerRef.current);
    }

    const searchParams = new URLSearchParams(window.location.search.slice(1));

    if (searchParams.has("web-share-target")) {
      // Obtain a file that was shared via the Web Share Target API.
      this.restoreFileFromShare();
    } else {
      this.updateDOMRect(this.initializeScene);
    }

    // note that this check seems to always pass in localhost
    if (isBrave() && !isMeasureTextSupported()) {
      this.setState({
        errorMessage: <BraveMeasureTextError />,
      });
    }
  }

  public componentWillUnmount() {
    this.renderer.destroy();
    this.scene = new Scene();
    this.renderer = new Renderer(this.scene);
    this.files = {};
    this.imageCache.clear();
    this.resizeObserver?.disconnect();
    this.unmounted = true;
    this.removeEventListeners();
    this.scene.destroy();
    this.library.destroy();
    this.laserPathManager.destroy();
    this.onChangeEmitter.destroy();
    ShapeCache.destroy();
    SnapCache.destroy();
    clearTimeout(touchTimeout);
    isSomeElementSelected.clearCache();
    selectGroupsForSelectedElements.clearCache();
    touchTimeout = 0;
  }

  private onResize = withBatchedUpdates(() => {
    this.scene
      .getElementsIncludingDeleted()
      .forEach((element) => ShapeCache.delete(element));
    this.refreshViewportBreakpoints();
    this.updateDOMRect();
    if (!supportsResizeObserver) {
      this.refreshEditorBreakpoints();
    }
    this.setState({});
  });

  private removeEventListeners() {
    document.removeEventListener(EVENT.POINTER_UP, this.removePointer);
    document.removeEventListener(EVENT.COPY, this.onCopy);
    document.removeEventListener(EVENT.PASTE, this.pasteFromClipboard);
    document.removeEventListener(EVENT.CUT, this.onCut);
    this.excalidrawContainerRef.current?.removeEventListener(
      EVENT.WHEEL,
      this.onWheel,
    );
    this.nearestScrollableContainer?.removeEventListener(
      EVENT.SCROLL,
      this.onScroll,
    );
    document.removeEventListener(EVENT.KEYDOWN, this.onKeyDown, false);
    document.removeEventListener(
      EVENT.MOUSE_MOVE,
      this.updateCurrentCursorPosition,
      false,
    );
    document.removeEventListener(EVENT.KEYUP, this.onKeyUp);
    window.removeEventListener(EVENT.RESIZE, this.onResize, false);
    window.removeEventListener(EVENT.UNLOAD, this.onUnload, false);
    window.removeEventListener(EVENT.BLUR, this.onBlur, false);
    this.excalidrawContainerRef.current?.removeEventListener(
      EVENT.DRAG_OVER,
      this.disableEvent,
      false,
    );
    this.excalidrawContainerRef.current?.removeEventListener(
      EVENT.DROP,
      this.disableEvent,
      false,
    );

    document.removeEventListener(
      EVENT.GESTURE_START,
      this.onGestureStart as any,
      false,
    );
    document.removeEventListener(
      EVENT.GESTURE_CHANGE,
      this.onGestureChange as any,
      false,
    );
    document.removeEventListener(
      EVENT.GESTURE_END,
      this.onGestureEnd as any,
      false,
    );

    window.removeEventListener(EVENT.MESSAGE, this.onWindowMessage, false);
  }

  private addEventListeners() {
    this.removeEventListeners();
    window.addEventListener(EVENT.MESSAGE, this.onWindowMessage, false);
    document.addEventListener(EVENT.POINTER_UP, this.removePointer); // #3553
    document.addEventListener(EVENT.COPY, this.onCopy);
    this.excalidrawContainerRef.current?.addEventListener(
      EVENT.WHEEL,
      this.onWheel,
      { passive: false },
    );

    if (this.props.handleKeyboardGlobally) {
      document.addEventListener(EVENT.KEYDOWN, this.onKeyDown, false);
    }
    document.addEventListener(EVENT.KEYUP, this.onKeyUp, { passive: true });
    document.addEventListener(
      EVENT.MOUSE_MOVE,
      this.updateCurrentCursorPosition,
    );
    // rerender text elements on font load to fix #637 && #1553
    document.fonts?.addEventListener?.("loadingdone", (event) => {
      const loadedFontFaces = (event as FontFaceSetLoadEvent).fontfaces;
      this.fonts.onFontsLoaded(loadedFontFaces);
    });

    // Safari-only desktop pinch zoom
    document.addEventListener(
      EVENT.GESTURE_START,
      this.onGestureStart as any,
      false,
    );
    document.addEventListener(
      EVENT.GESTURE_CHANGE,
      this.onGestureChange as any,
      false,
    );
    document.addEventListener(
      EVENT.GESTURE_END,
      this.onGestureEnd as any,
      false,
    );
    if (this.state.viewModeEnabled) {
      return;
    }

    document.addEventListener(EVENT.PASTE, this.pasteFromClipboard);
    document.addEventListener(EVENT.CUT, this.onCut);
    if (this.props.detectScroll) {
      this.nearestScrollableContainer = getNearestScrollableContainer(
        this.excalidrawContainerRef.current!,
      );
      this.nearestScrollableContainer.addEventListener(
        EVENT.SCROLL,
        this.onScroll,
      );
    }
    window.addEventListener(EVENT.RESIZE, this.onResize, false);
    window.addEventListener(EVENT.UNLOAD, this.onUnload, false);
    window.addEventListener(EVENT.BLUR, this.onBlur, false);
    this.excalidrawContainerRef.current?.addEventListener(
      EVENT.DRAG_OVER,
      this.disableEvent,
      false,
    );
    this.excalidrawContainerRef.current?.addEventListener(
      EVENT.DROP,
      this.disableEvent,
      false,
    );
  }

  componentDidUpdate(prevProps: AppProps, prevState: AppState) {
    this.updateEmbeddables();
    if (
      !this.state.showWelcomeScreen &&
      !this.scene.getElementsIncludingDeleted().length
    ) {
      this.setState({ showWelcomeScreen: true });
    }

    if (
      prevProps.UIOptions.dockedSidebarBreakpoint !==
      this.props.UIOptions.dockedSidebarBreakpoint
    ) {
      this.refreshEditorBreakpoints();
    }

    if (
      prevState.scrollX !== this.state.scrollX ||
      prevState.scrollY !== this.state.scrollY
    ) {
      this.props?.onScrollChange?.(this.state.scrollX, this.state.scrollY);
    }

    if (
      Object.keys(this.state.selectedElementIds).length &&
      isEraserActive(this.state)
    ) {
      this.setState({
        activeTool: updateActiveTool(this.state, { type: "selection" }),
      });
    }
    if (
      this.state.activeTool.type === "eraser" &&
      prevState.theme !== this.state.theme
    ) {
      setEraserCursor(this.interactiveCanvas, this.state.theme);
    }
    // Hide hyperlink popup if shown when element type is not selection
    if (
      prevState.activeTool.type === "selection" &&
      this.state.activeTool.type !== "selection" &&
      this.state.showHyperlinkPopup
    ) {
      this.setState({ showHyperlinkPopup: false });
    }
    if (prevProps.langCode !== this.props.langCode) {
      this.updateLanguage();
    }

    if (prevProps.viewModeEnabled !== this.props.viewModeEnabled) {
      this.setState({ viewModeEnabled: !!this.props.viewModeEnabled });
    }

    if (prevState.viewModeEnabled !== this.state.viewModeEnabled) {
      this.addEventListeners();
      this.deselectElements();
    }

    if (prevProps.zenModeEnabled !== this.props.zenModeEnabled) {
      this.setState({ zenModeEnabled: !!this.props.zenModeEnabled });
    }

    if (prevProps.theme !== this.props.theme && this.props.theme) {
      this.setState({ theme: this.props.theme });
    }

    if (prevProps.gridModeEnabled !== this.props.gridModeEnabled) {
      this.setState({
        gridSize: this.props.gridModeEnabled ? GRID_SIZE : null,
      });
    }

    if (this.props.name && prevProps.name !== this.props.name) {
      this.setState({
        name: this.props.name,
      });
    }

    this.excalidrawContainerRef.current?.classList.toggle(
      "theme--dark",
      this.state.theme === "dark",
    );

    if (
      this.state.editingLinearElement &&
      !this.state.selectedElementIds[this.state.editingLinearElement.elementId]
    ) {
      // defer so that the commitToHistory flag isn't reset via current update
      setTimeout(() => {
        // execute only if the condition still holds when the deferred callback
        // executes (it can be scheduled multiple times depending on how
        // many times the component renders)
        this.state.editingLinearElement &&
          this.actionManager.executeAction(actionFinalize);
      });
    }

    // failsafe in case the state is being updated in incorrect order resulting
    // in the editingElement being now a deleted element
    if (this.state.editingElement?.isDeleted) {
      this.setState({ editingElement: null });
    }

    if (
      this.state.selectedLinearElement &&
      !this.state.selectedElementIds[this.state.selectedLinearElement.elementId]
    ) {
      // To make sure `selectedLinearElement` is in sync with `selectedElementIds`, however this shouldn't be needed once
      // we have a single API to update `selectedElementIds`
      this.setState({ selectedLinearElement: null });
    }

    const { multiElement } = prevState;
    if (
      prevState.activeTool !== this.state.activeTool &&
      multiElement != null &&
      isBindingEnabled(this.state) &&
      isBindingElement(multiElement, false)
    ) {
      maybeBindLinearElement(
        multiElement,
        this.state,
        this.scene,
        tupleToCoors(
          LinearElementEditor.getPointAtIndexGlobalCoordinates(
            multiElement,
            -1,
          ),
        ),
      );
    }
    this.history.record(this.state, this.scene.getElementsIncludingDeleted());

    // Do not notify consumers if we're still loading the scene. Among other
    // potential issues, this fixes a case where the tab isn't focused during
    // init, which would trigger onChange with empty elements, which would then
    // override whatever is in localStorage currently.
    if (!this.state.isLoading) {
      this.props.onChange?.(
        this.scene.getElementsIncludingDeleted(),
        this.state,
        this.files,
      );
      this.onChangeEmitter.trigger(
        this.scene.getElementsIncludingDeleted(),
        this.state,
        this.files,
      );
    }
  }

  private renderInteractiveSceneCallback = ({
    atLeastOneVisibleElement,
    scrollBars,
    elements,
  }: RenderInteractiveSceneCallback) => {
    if (scrollBars) {
      currentScrollBars = scrollBars;
    }
    const scrolledOutside =
      // hide when editing text
      isTextElement(this.state.editingElement)
        ? false
        : !atLeastOneVisibleElement && elements.length > 0;
    if (this.state.scrolledOutside !== scrolledOutside) {
      this.setState({ scrolledOutside });
    }

    this.scheduleImageRefresh();
  };

  private onScroll = debounce(() => {
    const { offsetTop, offsetLeft } = this.getCanvasOffsets();
    this.setState((state) => {
      if (state.offsetLeft === offsetLeft && state.offsetTop === offsetTop) {
        return null;
      }
      return { offsetTop, offsetLeft };
    });
  }, SCROLL_TIMEOUT);

  // Copy/paste

  private onCut = withBatchedUpdates((event: ClipboardEvent) => {
    const isExcalidrawActive = this.excalidrawContainerRef.current?.contains(
      document.activeElement,
    );
    if (!isExcalidrawActive || isWritableElement(event.target)) {
      return;
    }
    this.actionManager.executeAction(actionCut, "keyboard", event);
    event.preventDefault();
    event.stopPropagation();
  });

  private onCopy = withBatchedUpdates((event: ClipboardEvent) => {
    const isExcalidrawActive = this.excalidrawContainerRef.current?.contains(
      document.activeElement,
    );
    if (!isExcalidrawActive || isWritableElement(event.target)) {
      return;
    }
    this.actionManager.executeAction(actionCopy, "keyboard", event);
    event.preventDefault();
    event.stopPropagation();
  });

  private static resetTapTwice() {
    didTapTwice = false;
  }

  private onTouchStart = (event: TouchEvent) => {
    // fix for Apple Pencil Scribble
    // On Android, preventing the event would disable contextMenu on tap-hold
    if (!isAndroid) {
      event.preventDefault();
    }

    if (!didTapTwice) {
      didTapTwice = true;
      clearTimeout(tappedTwiceTimer);
      tappedTwiceTimer = window.setTimeout(
        App.resetTapTwice,
        TAP_TWICE_TIMEOUT,
      );
      return;
    }
    // insert text only if we tapped twice with a single finger
    // event.touches.length === 1 will also prevent inserting text when user's zooming
    if (didTapTwice && event.touches.length === 1) {
      const touch = event.touches[0];
      // @ts-ignore
      this.handleCanvasDoubleClick({
        clientX: touch.clientX,
        clientY: touch.clientY,
      });
      didTapTwice = false;
      clearTimeout(tappedTwiceTimer);
    }
    if (isAndroid) {
      event.preventDefault();
    }

    if (event.touches.length === 2) {
      this.setState({
        selectedElementIds: makeNextSelectedElementIds({}, this.state),
        activeEmbeddable: null,
      });
    }
  };

  private onTouchEnd = (event: TouchEvent) => {
    this.resetContextMenuTimer();
    if (event.touches.length > 0) {
      this.setState({
        previousSelectedElementIds: {},
        selectedElementIds: makeNextSelectedElementIds(
          this.state.previousSelectedElementIds,
          this.state,
        ),
      });
    } else {
      gesture.pointers.clear();
    }
  };

  public pasteFromClipboard = withBatchedUpdates(
    async (event: ClipboardEvent) => {
      const isPlainPaste = !!IS_PLAIN_PASTE;

      // #686
      const target = document.activeElement;
      const isExcalidrawActive =
        this.excalidrawContainerRef.current?.contains(target);
      if (event && !isExcalidrawActive) {
        return;
      }

      const elementUnderCursor = document.elementFromPoint(
        this.lastViewportPosition.x,
        this.lastViewportPosition.y,
      );
      if (
        event &&
        (!(elementUnderCursor instanceof HTMLCanvasElement) ||
          isWritableElement(target))
      ) {
        return;
      }

      const { x: sceneX, y: sceneY } = viewportCoordsToSceneCoords(
        {
          clientX: this.lastViewportPosition.x,
          clientY: this.lastViewportPosition.y,
        },
        this.state,
      );

      // must be called in the same frame (thus before any awaits) as the paste
      // event else some browsers (FF...) will clear the clipboardData
      // (something something security)
      let file = event?.clipboardData?.files[0];

      const data = await parseClipboard(event, isPlainPaste);
      if (!file && !isPlainPaste) {
        if (data.mixedContent) {
          return this.addElementsFromMixedContentPaste(data.mixedContent, {
            isPlainPaste,
            sceneX,
            sceneY,
          });
        } else if (data.text) {
          const string = data.text.trim();
          if (string.startsWith("<svg") && string.endsWith("</svg>")) {
            // ignore SVG validation/normalization which will be done during image
            // initialization
            file = SVGStringToFile(string);
          }
        }
      }

      // prefer spreadsheet data over image file (MS Office/Libre Office)
      if (isSupportedImageFile(file) && !data.spreadsheet) {
        const imageElement = this.createImageElement({ sceneX, sceneY });
        this.insertImageElement(imageElement, file);
        this.initializeImageDimensions(imageElement);
        this.setState({
          selectedElementIds: makeNextSelectedElementIds(
            {
              [imageElement.id]: true,
            },
            this.state,
          ),
        });

        return;
      }

      if (this.props.onPaste) {
        try {
          if ((await this.props.onPaste(data, event)) === false) {
            return;
          }
        } catch (error: any) {
          console.error(error);
        }
      }

      if (data.errorMessage) {
        this.setState({ errorMessage: data.errorMessage });
      } else if (data.spreadsheet && !isPlainPaste) {
        this.setState({
          pasteDialog: {
            data: data.spreadsheet,
            shown: true,
          },
        });
      } else if (data.elements) {
        const elements = (
          data.programmaticAPI
            ? convertToExcalidrawElements(
                data.elements as ExcalidrawElementSkeleton[],
              )
            : data.elements
        ) as readonly ExcalidrawElement[];
        // TODO remove formatting from elements if isPlainPaste
        this.addElementsFromPasteOrLibrary({
          elements,
          files: data.files || null,
          position: "cursor",
          retainSeed: isPlainPaste,
        });
      } else if (data.text) {
        const maybeUrl = extractSrc(data.text);

        if (
          !isPlainPaste &&
          embeddableURLValidator(maybeUrl, this.props.validateEmbeddable) &&
          (/^(http|https):\/\/[^\s/$.?#].[^\s]*$/.test(maybeUrl) ||
            getEmbedLink(maybeUrl)?.type === "video")
        ) {
          const embeddable = this.insertEmbeddableElement({
            sceneX,
            sceneY,
            link: normalizeLink(maybeUrl),
          });
          if (embeddable) {
            this.setState({ selectedElementIds: { [embeddable.id]: true } });
          }
          return;
        }
        this.addTextFromPaste(data.text, isPlainPaste);
      }
      this.setActiveTool({ type: "selection" });
      event?.preventDefault();
    },
  );

  addElementsFromPasteOrLibrary = (opts: {
    elements: readonly ExcalidrawElement[];
    files: BinaryFiles | null;
    position: { clientX: number; clientY: number } | "cursor" | "center";
    retainSeed?: boolean;
    fitToContent?: boolean;
  }) => {
    const elements = restoreElements(opts.elements, null, undefined);
    const [minX, minY, maxX, maxY] = getCommonBounds(elements);

    const elementsCenterX = distance(minX, maxX) / 2;
    const elementsCenterY = distance(minY, maxY) / 2;

    const clientX =
      typeof opts.position === "object"
        ? opts.position.clientX
        : opts.position === "cursor"
        ? this.lastViewportPosition.x
        : this.state.width / 2 + this.state.offsetLeft;
    const clientY =
      typeof opts.position === "object"
        ? opts.position.clientY
        : opts.position === "cursor"
        ? this.lastViewportPosition.y
        : this.state.height / 2 + this.state.offsetTop;

    const { x, y } = viewportCoordsToSceneCoords(
      { clientX, clientY },
      this.state,
    );

    const dx = x - elementsCenterX;
    const dy = y - elementsCenterY;

    const [gridX, gridY] = getGridPoint(dx, dy, this.state.gridSize);

    const newElements = duplicateElements(
      elements.map((element) => {
        return newElementWith(element, {
          x: element.x + gridX - minX,
          y: element.y + gridY - minY,
        });
      }),
      {
        randomizeSeed: !opts.retainSeed,
      },
    );

    const nextElements = [
      ...this.scene.getElementsIncludingDeleted(),
      ...newElements,
    ];

    this.scene.replaceAllElements(nextElements);

    newElements.forEach((newElement) => {
      if (isTextElement(newElement) && isBoundToContainer(newElement)) {
        const container = getContainerElement(newElement);
        redrawTextBoundingBox(newElement, container);
      }
    });

    if (opts.files) {
      this.files = { ...this.files, ...opts.files };
    }

    this.history.resumeRecording();

    const nextElementsToSelect =
      excludeElementsInFramesFromSelection(newElements);

    this.setState(
      {
        ...this.state,
        // keep sidebar (presumably the library) open if it's docked and
        // can fit.
        //
        // Note, we should close the sidebar only if we're dropping items
        // from library, not when pasting from clipboard. Alas.
        openSidebar:
          this.state.openSidebar &&
          this.device.editor.canFitSidebar &&
          jotaiStore.get(isSidebarDockedAtom)
            ? this.state.openSidebar
            : null,
        ...selectGroupsForSelectedElements(
          {
            editingGroupId: null,
            selectedElementIds: nextElementsToSelect.reduce(
              (acc: Record<ExcalidrawElement["id"], true>, element) => {
                if (!isBoundToContainer(element)) {
                  acc[element.id] = true;
                }
                return acc;
              },
              {},
            ),
          },
          this.scene.getNonDeletedElements(),
          this.state,
          this,
        ),
      },
      () => {
        if (opts.files) {
          this.addNewImagesToImageCache();
        }
      },
    );
    this.setActiveTool({ type: "selection" });

    if (opts.fitToContent) {
      this.scrollToContent(newElements, {
        fitToContent: true,
      });
    }
  };

  // TODO rewrite this to paste both text & images at the same time if
  // pasted data contains both
  private async addElementsFromMixedContentPaste(
    mixedContent: PastedMixedContent,
    {
      isPlainPaste,
      sceneX,
      sceneY,
    }: { isPlainPaste: boolean; sceneX: number; sceneY: number },
  ) {
    if (
      !isPlainPaste &&
      mixedContent.some((node) => node.type === "imageUrl")
    ) {
      const imageURLs = mixedContent
        .filter((node) => node.type === "imageUrl")
        .map((node) => node.value);
      const responses = await Promise.all(
        imageURLs.map(async (url) => {
          try {
            return { file: await ImageURLToFile(url) };
          } catch (error: any) {
            return { errorMessage: error.message as string };
          }
        }),
      );
      let y = sceneY;
      let firstImageYOffsetDone = false;
      const nextSelectedIds: Record<ExcalidrawElement["id"], true> = {};
      for (const response of responses) {
        if (response.file) {
          const imageElement = this.createImageElement({
            sceneX,
            sceneY: y,
          });

          const initializedImageElement = await this.insertImageElement(
            imageElement,
            response.file,
          );
          if (initializedImageElement) {
            // vertically center first image in the batch
            if (!firstImageYOffsetDone) {
              firstImageYOffsetDone = true;
              y -= initializedImageElement.height / 2;
            }
            // hack to reset the `y` coord because we vertically center during
            // insertImageElement
            mutateElement(initializedImageElement, { y }, false);

            y = imageElement.y + imageElement.height + 25;

            nextSelectedIds[imageElement.id] = true;
          }
        }
      }

      this.setState({
        selectedElementIds: makeNextSelectedElementIds(
          nextSelectedIds,
          this.state,
        ),
      });

      const error = responses.find((response) => !!response.errorMessage);
      if (error && error.errorMessage) {
        this.setState({ errorMessage: error.errorMessage });
      }
    } else {
      const textNodes = mixedContent.filter((node) => node.type === "text");
      if (textNodes.length) {
        this.addTextFromPaste(
          textNodes.map((node) => node.value).join("\n\n"),
          isPlainPaste,
        );
      }
    }
  }

  private addTextFromPaste(text: string, isPlainPaste = false) {
    const { x, y } = viewportCoordsToSceneCoords(
      {
        clientX: this.lastViewportPosition.x,
        clientY: this.lastViewportPosition.y,
      },
      this.state,
    );

    const textElementProps = {
      x,
      y,
      strokeColor: this.state.currentItemStrokeColor,
      backgroundColor: this.state.currentItemBackgroundColor,
      fillStyle: this.state.currentItemFillStyle,
      strokeWidth: this.state.currentItemStrokeWidth,
      strokeStyle: this.state.currentItemStrokeStyle,
      roundness: null,
      roughness: this.state.currentItemRoughness,
      opacity: this.state.currentItemOpacity,
      text,
      fontSize: this.state.currentItemFontSize,
      fontFamily: this.state.currentItemFontFamily,
      textAlign: this.state.currentItemTextAlign,
      verticalAlign: DEFAULT_VERTICAL_ALIGN,
      locked: false,
    };

    const LINE_GAP = 10;
    let currentY = y;

    const lines = isPlainPaste ? [text] : text.split("\n");
    const textElements = lines.reduce(
      (acc: ExcalidrawTextElement[], line, idx) => {
        const text = line.trim();

        const lineHeight = getDefaultLineHeight(textElementProps.fontFamily);
        if (text.length) {
          const topLayerFrame = this.getTopLayerFrameAtSceneCoords({
            x,
            y: currentY,
          });

          const element = newTextElement({
            ...textElementProps,
            x,
            y: currentY,
            text,
            lineHeight,
            frameId: topLayerFrame ? topLayerFrame.id : null,
          });
          acc.push(element);
          currentY += element.height + LINE_GAP;
        } else {
          const prevLine = lines[idx - 1]?.trim();
          // add paragraph only if previous line was not empty, IOW don't add
          // more than one empty line
          if (prevLine) {
            currentY +=
              getLineHeightInPx(textElementProps.fontSize, lineHeight) +
              LINE_GAP;
          }
        }

        return acc;
      },
      [],
    );

    if (textElements.length === 0) {
      return;
    }

    const frameId = textElements[0].frameId;

    if (frameId) {
      this.scene.insertElementsAtIndex(
        textElements,
        this.scene.getElementIndex(frameId),
      );
    } else {
      this.scene.replaceAllElements([
        ...this.scene.getElementsIncludingDeleted(),
        ...textElements,
      ]);
    }

    this.setState({
      selectedElementIds: makeNextSelectedElementIds(
        Object.fromEntries(textElements.map((el) => [el.id, true])),
        this.state,
      ),
    });

    if (
      !isPlainPaste &&
      textElements.length > 1 &&
      PLAIN_PASTE_TOAST_SHOWN === false &&
      !this.device.editor.isMobile
    ) {
      this.setToast({
        message: t("toast.pasteAsSingleElement", {
          shortcut: getShortcutKey("CtrlOrCmd+Shift+V"),
        }),
        duration: 5000,
      });
      PLAIN_PASTE_TOAST_SHOWN = true;
    }

    this.history.resumeRecording();
  }

  setAppState: React.Component<any, AppState>["setState"] = (
    state,
    callback,
  ) => {
    this.setState(state, callback);
  };

  removePointer = (event: React.PointerEvent<HTMLElement> | PointerEvent) => {
    if (touchTimeout) {
      this.resetContextMenuTimer();
    }

    gesture.pointers.delete(event.pointerId);
  };

  toggleLock = (source: "keyboard" | "ui" = "ui") => {
    if (!this.state.activeTool.locked) {
      trackEvent(
        "toolbar",
        "toggleLock",
        `${source} (${this.device.editor.isMobile ? "mobile" : "desktop"})`,
      );
    }
    this.setState((prevState) => {
      return {
        activeTool: {
          ...prevState.activeTool,
          ...updateActiveTool(
            this.state,
            prevState.activeTool.locked
              ? { type: "selection" }
              : prevState.activeTool,
          ),
          locked: !prevState.activeTool.locked,
        },
      };
    });
  };

  updateFrameRendering = (
    opts:
      | Partial<AppState["frameRendering"]>
      | ((
          prevState: AppState["frameRendering"],
        ) => Partial<AppState["frameRendering"]>),
  ) => {
    this.setState((prevState) => {
      const next =
        typeof opts === "function" ? opts(prevState.frameRendering) : opts;
      return {
        frameRendering: {
          enabled: next?.enabled ?? prevState.frameRendering.enabled,
          clip: next?.clip ?? prevState.frameRendering.clip,
          name: next?.name ?? prevState.frameRendering.name,
          outline: next?.outline ?? prevState.frameRendering.outline,
        },
      };
    });
  };

  togglePenMode = (force?: boolean) => {
    this.setState((prevState) => {
      return {
        penMode: force ?? !prevState.penMode,
        penDetected: true,
      };
    });
  };

  onHandToolToggle = () => {
    this.actionManager.executeAction(actionToggleHandTool);
  };

  /**
   * Zooms on canvas viewport center
   */
  zoomCanvas = (
    /** decimal fraction between 0.1 (10% zoom) and 30 (3000% zoom) */
    value: number,
  ) => {
    this.setState({
      ...getStateForZoom(
        {
          viewportX: this.state.width / 2 + this.state.offsetLeft,
          viewportY: this.state.height / 2 + this.state.offsetTop,
          nextZoom: getNormalizedZoom(value),
        },
        this.state,
      ),
    });
  };

  private cancelInProgresAnimation: (() => void) | null = null;

  scrollToContent = (
    target:
      | ExcalidrawElement
      | readonly ExcalidrawElement[] = this.scene.getNonDeletedElements(),
    opts?:
      | {
          fitToContent?: boolean;
          fitToViewport?: never;
          viewportZoomFactor?: never;
          animate?: boolean;
          duration?: number;
        }
      | {
          fitToContent?: never;
          fitToViewport?: boolean;
          /** when fitToViewport=true, how much screen should the content cover,
           * between 0.1 (10%) and 1 (100%)
           */
          viewportZoomFactor?: number;
          animate?: boolean;
          duration?: number;
        },
  ) => {
    this.cancelInProgresAnimation?.();

    // convert provided target into ExcalidrawElement[] if necessary
    const targetElements = Array.isArray(target) ? target : [target];

    let zoom = this.state.zoom;
    let scrollX = this.state.scrollX;
    let scrollY = this.state.scrollY;

    if (opts?.fitToContent || opts?.fitToViewport) {
      const { appState } = zoomToFit({
        targetElements,
        appState: this.state,
        fitToViewport: !!opts?.fitToViewport,
        viewportZoomFactor: opts?.viewportZoomFactor,
      });
      zoom = appState.zoom;
      scrollX = appState.scrollX;
      scrollY = appState.scrollY;
    } else {
      // compute only the viewport location, without any zoom adjustment
      const scroll = calculateScrollCenter(targetElements, this.state);
      scrollX = scroll.scrollX;
      scrollY = scroll.scrollY;
    }

    // when animating, we use RequestAnimationFrame to prevent the animation
    // from slowing down other processes
    if (opts?.animate) {
      const origScrollX = this.state.scrollX;
      const origScrollY = this.state.scrollY;
      const origZoom = this.state.zoom.value;

      const cancel = easeToValuesRAF({
        fromValues: {
          scrollX: origScrollX,
          scrollY: origScrollY,
          zoom: origZoom,
        },
        toValues: { scrollX, scrollY, zoom: zoom.value },
        interpolateValue: (from, to, progress, key) => {
          // for zoom, use different easing
          if (key === "zoom") {
            return from * Math.pow(to / from, easeOut(progress));
          }
          // handle using default
          return undefined;
        },
        onStep: ({ scrollX, scrollY, zoom }) => {
          this.setState({
            scrollX,
            scrollY,
            zoom: { value: zoom },
          });
        },
        onStart: () => {
          this.setState({ shouldCacheIgnoreZoom: true });
        },
        onEnd: () => {
          this.setState({ shouldCacheIgnoreZoom: false });
        },
        onCancel: () => {
          this.setState({ shouldCacheIgnoreZoom: false });
        },
        duration: opts?.duration ?? 500,
      });

      this.cancelInProgresAnimation = () => {
        cancel();
        this.cancelInProgresAnimation = null;
      };
    } else {
      this.setState({ scrollX, scrollY, zoom });
    }
  };

  /** use when changing scrollX/scrollY/zoom based on user interaction */
  private translateCanvas: React.Component<any, AppState>["setState"] = (
    state,
  ) => {
    this.cancelInProgresAnimation?.();
    this.setState(state);
  };

  setToast = (
    toast: {
      message: string;
      closable?: boolean;
      duration?: number;
    } | null,
  ) => {
    this.setState({ toast });
  };

  restoreFileFromShare = async () => {
    try {
      const webShareTargetCache = await caches.open("web-share-target");

      const response = await webShareTargetCache.match("shared-file");
      if (response) {
        const blob = await response.blob();
        const file = new File([blob], blob.name || "", { type: blob.type });
        this.loadFileToCanvas(file, null);
        await webShareTargetCache.delete("shared-file");
        window.history.replaceState(null, APP_NAME, window.location.pathname);
      }
    } catch (error: any) {
      this.setState({ errorMessage: error.message });
    }
  };

  /** adds supplied files to existing files in the appState */
  public addFiles: ExcalidrawImperativeAPI["addFiles"] = withBatchedUpdates(
    (files) => {
      const filesMap = files.reduce((acc, fileData) => {
        acc.set(fileData.id, fileData);
        return acc;
      }, new Map<FileId, BinaryFileData>());

      this.files = { ...this.files, ...Object.fromEntries(filesMap) };

      this.scene.getNonDeletedElements().forEach((element) => {
        if (
          isInitializedImageElement(element) &&
          filesMap.has(element.fileId)
        ) {
          this.imageCache.delete(element.fileId);
          ShapeCache.delete(element);
        }
      });
      this.scene.informMutation();

      this.addNewImagesToImageCache();
    },
  );

  public updateScene = withBatchedUpdates(
    <K extends keyof AppState>(sceneData: {
      elements?: SceneData["elements"];
      appState?: Pick<AppState, K> | null;
      collaborators?: SceneData["collaborators"];
      commitToHistory?: SceneData["commitToHistory"];
    }) => {
      if (sceneData.commitToHistory) {
        this.history.resumeRecording();
      }

      if (sceneData.appState) {
        this.setState(sceneData.appState);
      }

      if (sceneData.elements) {
        this.scene.replaceAllElements(sceneData.elements);
      }

      if (sceneData.collaborators) {
        this.setState({ collaborators: sceneData.collaborators });
      }
    },
  );

  private onSceneUpdated = () => {
    this.setState({});
  };

  /**
   * @returns whether the menu was toggled on or off
   */
  public toggleSidebar = ({
    name,
    tab,
    force,
  }: {
    name: SidebarName;
    tab?: SidebarTabName;
    force?: boolean;
  }): boolean => {
    let nextName;
    if (force === undefined) {
      nextName = this.state.openSidebar?.name === name ? null : name;
    } else {
      nextName = force ? name : null;
    }
    this.setState({ openSidebar: nextName ? { name: nextName, tab } : null });

    return !!nextName;
  };

  private updateCurrentCursorPosition = withBatchedUpdates(
    (event: MouseEvent) => {
      this.lastViewportPosition.x = event.clientX;
      this.lastViewportPosition.y = event.clientY;
    },
  );

  // Input handling
  private onKeyDown = withBatchedUpdates(
    (event: React.KeyboardEvent | KeyboardEvent) => {
      // normalize `event.key` when CapsLock is pressed #2372

      if (
        "Proxy" in window &&
        ((!event.shiftKey && /^[A-Z]$/.test(event.key)) ||
          (event.shiftKey && /^[a-z]$/.test(event.key)))
      ) {
        event = new Proxy(event, {
          get(ev: any, prop) {
            const value = ev[prop];
            if (typeof value === "function") {
              // fix for Proxies hijacking `this`
              return value.bind(ev);
            }
            return prop === "key"
              ? // CapsLock inverts capitalization based on ShiftKey, so invert
                // it back
                event.shiftKey
                ? ev.key.toUpperCase()
                : ev.key.toLowerCase()
              : value;
          },
        });
      }

      if (event[KEYS.CTRL_OR_CMD] && event.key.toLowerCase() === KEYS.V) {
        IS_PLAIN_PASTE = event.shiftKey;
        clearTimeout(IS_PLAIN_PASTE_TIMER);
        // reset (100ms to be safe that we it runs after the ensuing
        // paste event). Though, technically unnecessary to reset since we
        // (re)set the flag before each paste event.
        IS_PLAIN_PASTE_TIMER = window.setTimeout(() => {
          IS_PLAIN_PASTE = false;
        }, 100);
      }

      // prevent browser zoom in input fields
      if (event[KEYS.CTRL_OR_CMD] && isWritableElement(event.target)) {
        if (event.code === CODES.MINUS || event.code === CODES.EQUAL) {
          event.preventDefault();
          return;
        }
      }

      // bail if
      if (
        // inside an input
        (isWritableElement(event.target) &&
          // unless pressing escape (finalize action)
          event.key !== KEYS.ESCAPE) ||
        // or unless using arrows (to move between buttons)
        (isArrowKey(event.key) && isInputLike(event.target))
      ) {
        return;
      }

      if (event.key === KEYS.QUESTION_MARK) {
        this.setState({
          openDialog: "help",
        });
        return;
      } else if (
        event.key.toLowerCase() === KEYS.E &&
        event.shiftKey &&
        event[KEYS.CTRL_OR_CMD]
      ) {
        event.preventDefault();
        this.setState({ openDialog: "imageExport" });
        return;
      }

      if (event.key === KEYS.PAGE_UP || event.key === KEYS.PAGE_DOWN) {
        let offset =
          (event.shiftKey ? this.state.width : this.state.height) /
          this.state.zoom.value;
        if (event.key === KEYS.PAGE_DOWN) {
          offset = -offset;
        }
        if (event.shiftKey) {
          this.translateCanvas((state) => ({
            scrollX: state.scrollX + offset,
          }));
        } else {
          this.translateCanvas((state) => ({
            scrollY: state.scrollY + offset,
          }));
        }
      }

      if (this.actionManager.handleKeyDown(event)) {
        return;
      }

      if (this.state.viewModeEnabled) {
        return;
      }

      if (event[KEYS.CTRL_OR_CMD] && this.state.isBindingEnabled) {
        this.setState({ isBindingEnabled: false });
      }

      if (isArrowKey(event.key)) {
        const step =
          (this.state.gridSize &&
            (event.shiftKey
              ? ELEMENT_TRANSLATE_AMOUNT
              : this.state.gridSize)) ||
          (event.shiftKey
            ? ELEMENT_SHIFT_TRANSLATE_AMOUNT
            : ELEMENT_TRANSLATE_AMOUNT);

        let offsetX = 0;
        let offsetY = 0;

        if (event.key === KEYS.ARROW_LEFT) {
          offsetX = -step;
        } else if (event.key === KEYS.ARROW_RIGHT) {
          offsetX = step;
        } else if (event.key === KEYS.ARROW_UP) {
          offsetY = -step;
        } else if (event.key === KEYS.ARROW_DOWN) {
          offsetY = step;
        }

        const selectedElements = this.scene.getSelectedElements({
          selectedElementIds: this.state.selectedElementIds,
          includeBoundTextElement: true,
          includeElementsInFrames: true,
        });

        selectedElements.forEach((element) => {
          mutateElement(element, {
            x: element.x + offsetX,
            y: element.y + offsetY,
          });

          updateBoundElements(element, {
            simultaneouslyUpdated: selectedElements,
          });
        });

        this.maybeSuggestBindingForAll(selectedElements);

        event.preventDefault();
      } else if (event.key === KEYS.ENTER) {
        const selectedElements = this.scene.getSelectedElements(this.state);
        if (selectedElements.length === 1) {
          const selectedElement = selectedElements[0];
          if (event[KEYS.CTRL_OR_CMD]) {
            if (isLinearElement(selectedElement)) {
              if (
                !this.state.editingLinearElement ||
                this.state.editingLinearElement.elementId !==
                  selectedElements[0].id
              ) {
                this.history.resumeRecording();
                this.setState({
                  editingLinearElement: new LinearElementEditor(
                    selectedElement,
                    this.scene,
                  ),
                });
              }
            }
          } else if (
            isTextElement(selectedElement) ||
            isValidTextContainer(selectedElement)
          ) {
            let container;
            if (!isTextElement(selectedElement)) {
              container = selectedElement as ExcalidrawTextContainer;
            }
            const midPoint = getContainerCenter(selectedElement, this.state);
            const sceneX = midPoint.x;
            const sceneY = midPoint.y;
            this.startTextEditing({
              sceneX,
              sceneY,
              container,
            });
            event.preventDefault();
            return;
          } else if (isFrameElement(selectedElement)) {
            this.setState({
              editingFrame: selectedElement.id,
            });
          }
        }
      } else if (
        !event.ctrlKey &&
        !event.altKey &&
        !event.metaKey &&
        this.state.draggingElement === null
      ) {
        const shape = findShapeByKey(event.key);
        if (shape) {
          if (this.state.activeTool.type !== shape) {
            trackEvent(
              "toolbar",
              shape,
              `keyboard (${
                this.device.editor.isMobile ? "mobile" : "desktop"
              })`,
            );
          }
          this.setActiveTool({ type: shape });
          event.stopPropagation();
        } else if (event.key === KEYS.Q) {
          this.toggleLock("keyboard");
          event.stopPropagation();
        }
      }
      if (event.key === KEYS.SPACE && gesture.pointers.size === 0) {
        isHoldingSpace = true;
        setCursor(this.interactiveCanvas, CURSOR_TYPE.GRAB);
        event.preventDefault();
      }

      if (
        (event.key === KEYS.G || event.key === KEYS.S) &&
        !event.altKey &&
        !event[KEYS.CTRL_OR_CMD]
      ) {
        const selectedElements = this.scene.getSelectedElements(this.state);
        if (
          this.state.activeTool.type === "selection" &&
          !selectedElements.length
        ) {
          return;
        }

        if (
          event.key === KEYS.G &&
          (hasBackground(this.state.activeTool.type) ||
            selectedElements.some((element) => hasBackground(element.type)))
        ) {
          this.setState({ openPopup: "elementBackground" });
          event.stopPropagation();
        }
        if (event.key === KEYS.S) {
          this.setState({ openPopup: "elementStroke" });
          event.stopPropagation();
        }
      }

      if (event.key === KEYS.K && !event.altKey && !event[KEYS.CTRL_OR_CMD]) {
        if (this.state.activeTool.type === "laser") {
          this.setActiveTool({ type: "selection" });
        } else {
          this.setActiveTool({ type: "laser" });
        }
        return;
      }

      if (
        event[KEYS.CTRL_OR_CMD] &&
        (event.key === KEYS.BACKSPACE || event.key === KEYS.DELETE)
      ) {
        jotaiStore.set(activeConfirmDialogAtom, "clearCanvas");
      }

      // eye dropper
      // -----------------------------------------------------------------------
      const lowerCased = event.key.toLocaleLowerCase();
      const isPickingStroke = lowerCased === KEYS.S && event.shiftKey;
      const isPickingBackground =
        event.key === KEYS.I || (lowerCased === KEYS.G && event.shiftKey);

      if (isPickingStroke || isPickingBackground) {
        this.openEyeDropper({
          type: isPickingStroke ? "stroke" : "background",
        });
      }
      // -----------------------------------------------------------------------
    },
  );

  private onWheel = withBatchedUpdates((event: WheelEvent) => {
    // prevent browser pinch zoom on DOM elements
    if (!(event.target instanceof HTMLCanvasElement) && event.ctrlKey) {
      event.preventDefault();
    }
  });

  private onKeyUp = withBatchedUpdates((event: KeyboardEvent) => {
    if (event.key === KEYS.SPACE) {
      if (this.state.viewModeEnabled) {
        setCursor(this.interactiveCanvas, CURSOR_TYPE.GRAB);
      } else if (this.state.activeTool.type === "selection") {
        resetCursor(this.interactiveCanvas);
      } else {
        setCursorForShape(this.interactiveCanvas, this.state);
        this.setState({
          selectedElementIds: makeNextSelectedElementIds({}, this.state),
          selectedGroupIds: {},
          editingGroupId: null,
          activeEmbeddable: null,
        });
      }
      isHoldingSpace = false;
    }
    if (!event[KEYS.CTRL_OR_CMD] && !this.state.isBindingEnabled) {
      this.setState({ isBindingEnabled: true });
    }
    if (isArrowKey(event.key)) {
      const selectedElements = this.scene.getSelectedElements(this.state);
      isBindingEnabled(this.state)
        ? bindOrUnbindSelectedElements(selectedElements)
        : unbindLinearElements(selectedElements);
      this.setState({ suggestedBindings: [] });
    }
  });

  setActiveTool = (
    tool: (
      | (
          | { type: Exclude<ToolType, "image"> }
          | {
              type: Extract<ToolType, "image">;
              insertOnCanvasDirectly?: boolean;
            }
        )
      | { type: "custom"; customType: string }
    ) & { locked?: boolean },
  ) => {
    const nextActiveTool = updateActiveTool(this.state, tool);
    if (nextActiveTool.type === "hand") {
      setCursor(this.interactiveCanvas, CURSOR_TYPE.GRAB);
    } else if (!isHoldingSpace) {
      setCursorForShape(this.interactiveCanvas, this.state);
    }
    if (isToolIcon(document.activeElement)) {
      this.focusContainer();
    }
    if (!isLinearElementType(nextActiveTool.type)) {
      this.setState({ suggestedBindings: [] });
    }
    if (nextActiveTool.type === "image") {
      this.onImageAction({
        insertOnCanvasDirectly:
          (tool.type === "image" && tool.insertOnCanvasDirectly) ?? false,
      });
    }

    this.setState((prevState) => {
      const commonResets = {
        snapLines: prevState.snapLines.length ? [] : prevState.snapLines,
        originSnapOffset: null,
        activeEmbeddable: null,
      } as const;
      if (nextActiveTool.type !== "selection") {
        return {
          ...prevState,
          activeTool: nextActiveTool,
          selectedElementIds: makeNextSelectedElementIds({}, prevState),
          selectedGroupIds: makeNextSelectedElementIds({}, prevState),
          editingGroupId: null,
          multiElement: null,
          ...commonResets,
        };
      }
      return {
        ...prevState,
        activeTool: nextActiveTool,
        ...commonResets,
      };
    });
  };

  setOpenDialog = (dialogType: AppState["openDialog"]) => {
    this.setState({ openDialog: dialogType });
  };

  private setCursor = (cursor: string) => {
    setCursor(this.interactiveCanvas, cursor);
  };

  private resetCursor = () => {
    resetCursor(this.interactiveCanvas);
  };
  /**
   * returns whether user is making a gesture with >= 2 fingers (points)
   * on o touch screen (not on a trackpad). Currently only relates to Darwin
   * (iOS/iPadOS,MacOS), but may work on other devices in the future if
   * GestureEvent is standardized.
   */
  private isTouchScreenMultiTouchGesture = () => {
    // we don't want to deselect when using trackpad, and multi-point gestures
    // only work on touch screens, so checking for >= pointers means we're on a
    // touchscreen
    return gesture.pointers.size >= 2;
  };

  // fires only on Safari
  private onGestureStart = withBatchedUpdates((event: GestureEvent) => {
    event.preventDefault();

    // we only want to deselect on touch screens because user may have selected
    // elements by mistake while zooming
    if (this.isTouchScreenMultiTouchGesture()) {
      this.setState({
        selectedElementIds: makeNextSelectedElementIds({}, this.state),
        activeEmbeddable: null,
      });
    }
    gesture.initialScale = this.state.zoom.value;
  });

  // fires only on Safari
  private onGestureChange = withBatchedUpdates((event: GestureEvent) => {
    event.preventDefault();

    // onGestureChange only has zoom factor but not the center.
    // If we're on iPad or iPhone, then we recognize multi-touch and will
    // zoom in at the right location in the touchmove handler
    // (handleCanvasPointerMove).
    //
    // On Macbook trackpad, we don't have those events so will zoom in at the
    // current location instead.
    //
    // As such, bail from this handler on touch devices.
    if (this.isTouchScreenMultiTouchGesture()) {
      return;
    }

    const initialScale = gesture.initialScale;
    if (initialScale) {
      this.setState((state) => ({
        ...getStateForZoom(
          {
            viewportX: this.lastViewportPosition.x,
            viewportY: this.lastViewportPosition.y,
            nextZoom: getNormalizedZoom(initialScale * event.scale),
          },
          state,
        ),
      }));
    }
  });

  // fires only on Safari
  private onGestureEnd = withBatchedUpdates((event: GestureEvent) => {
    event.preventDefault();
    // reselect elements only on touch screens (see onGestureStart)
    if (this.isTouchScreenMultiTouchGesture()) {
      this.setState({
        previousSelectedElementIds: {},
        selectedElementIds: makeNextSelectedElementIds(
          this.state.previousSelectedElementIds,
          this.state,
        ),
      });
    }
    gesture.initialScale = null;
  });

  private handleTextWysiwyg(
    element: ExcalidrawTextElement,
    {
      isExistingElement = false,
    }: {
      isExistingElement?: boolean;
    },
  ) {
    const updateElement = (
      text: string,
      originalText: string,
      isDeleted: boolean,
    ) => {
      this.scene.replaceAllElements([
        ...this.scene.getElementsIncludingDeleted().map((_element) => {
          if (_element.id === element.id && isTextElement(_element)) {
            return updateTextElement(_element, {
              text,
              isDeleted,
              originalText,
            });
          }
          return _element;
        }),
      ]);
    };

    textWysiwyg({
      id: element.id,
      canvas: this.canvas,
      getViewportCoords: (x, y) => {
        const { x: viewportX, y: viewportY } = sceneCoordsToViewportCoords(
          {
            sceneX: x,
            sceneY: y,
          },
          this.state,
        );
        return [
          viewportX - this.state.offsetLeft,
          viewportY - this.state.offsetTop,
        ];
      },
      onChange: withBatchedUpdates((text) => {
        updateElement(text, text, false);
        if (isNonDeletedElement(element)) {
          updateBoundElements(element);
        }
      }),
      onSubmit: withBatchedUpdates(({ text, viaKeyboard, originalText }) => {
        const isDeleted = !text.trim();
        updateElement(text, originalText, isDeleted);
        // select the created text element only if submitting via keyboard
        // (when submitting via click it should act as signal to deselect)
        if (!isDeleted && viaKeyboard) {
          const elementIdToSelect = element.containerId
            ? element.containerId
            : element.id;
          this.setState((prevState) => ({
            selectedElementIds: makeNextSelectedElementIds(
              {
                ...prevState.selectedElementIds,
                [elementIdToSelect]: true,
              },
              prevState,
            ),
          }));
        }
        if (isDeleted) {
          fixBindingsAfterDeletion(this.scene.getNonDeletedElements(), [
            element,
          ]);
        }
        if (!isDeleted || isExistingElement) {
          this.history.resumeRecording();
        }

        this.setState({
          draggingElement: null,
          editingElement: null,
        });
        if (this.state.activeTool.locked) {
          setCursorForShape(this.interactiveCanvas, this.state);
        }

        this.focusContainer();
      }),
      element,
      excalidrawContainer: this.excalidrawContainerRef.current,
      app: this,
    });
    // deselect all other elements when inserting text
    this.deselectElements();

    // do an initial update to re-initialize element position since we were
    // modifying element's x/y for sake of editor (case: syncing to remote)
    updateElement(element.text, element.originalText, false);
  }

  private deselectElements() {
    this.setState({
      selectedElementIds: makeNextSelectedElementIds({}, this.state),
      selectedGroupIds: {},
      editingGroupId: null,
      activeEmbeddable: null,
    });
  }

  private getTextElementAtPosition(
    x: number,
    y: number,
  ): NonDeleted<ExcalidrawTextElement> | null {
    const element = this.getElementAtPosition(x, y, {
      includeBoundTextElement: true,
    });
    if (element && isTextElement(element) && !element.isDeleted) {
      return element;
    }
    return null;
  }

  private getElementAtPosition(
    x: number,
    y: number,
    opts?: {
      /** if true, returns the first selected element (with highest z-index)
        of all hit elements */
      preferSelected?: boolean;
      includeBoundTextElement?: boolean;
      includeLockedElements?: boolean;
    },
  ): NonDeleted<ExcalidrawElement> | null {
    const allHitElements = this.getElementsAtPosition(
      x,
      y,
      opts?.includeBoundTextElement,
      opts?.includeLockedElements,
    );
    if (allHitElements.length > 1) {
      if (opts?.preferSelected) {
        for (let index = allHitElements.length - 1; index > -1; index--) {
          if (this.state.selectedElementIds[allHitElements[index].id]) {
            return allHitElements[index];
          }
        }
      }
      const elementWithHighestZIndex =
        allHitElements[allHitElements.length - 1];
      // If we're hitting element with highest z-index only on its bounding box
      // while also hitting other element figure, the latter should be considered.
      return isHittingElementBoundingBoxWithoutHittingElement(
        elementWithHighestZIndex,
        this.state,
        this.frameNameBoundsCache,
        x,
        y,
      )
        ? allHitElements[allHitElements.length - 2]
        : elementWithHighestZIndex;
    }
    if (allHitElements.length === 1) {
      return allHitElements[0];
    }
    return null;
  }

  private getElementsAtPosition(
    x: number,
    y: number,
    includeBoundTextElement: boolean = false,
    includeLockedElements: boolean = false,
  ): NonDeleted<ExcalidrawElement>[] {
    const elements =
      includeBoundTextElement && includeLockedElements
        ? this.scene.getNonDeletedElements()
        : this.scene
            .getNonDeletedElements()
            .filter(
              (element) =>
                (includeLockedElements || !element.locked) &&
                (includeBoundTextElement ||
                  !(isTextElement(element) && element.containerId)),
            );

    return getElementsAtPosition(elements, (element) =>
      hitTest(element, this.state, this.frameNameBoundsCache, x, y),
    ).filter((element) => {
      // hitting a frame's element from outside the frame is not considered a hit
      const containingFrame = getContainingFrame(element);
      return containingFrame &&
        this.state.frameRendering.enabled &&
        this.state.frameRendering.clip
        ? isCursorInFrame({ x, y }, containingFrame)
        : true;
    });
  }

  private startTextEditing = ({
    sceneX,
    sceneY,
    insertAtParentCenter = true,
    container,
  }: {
    /** X position to insert text at */
    sceneX: number;
    /** Y position to insert text at */
    sceneY: number;
    /** whether to attempt to insert at element center if applicable */
    insertAtParentCenter?: boolean;
    container?: ExcalidrawTextContainer | null;
  }) => {
    let shouldBindToContainer = false;

    let parentCenterPosition =
      insertAtParentCenter &&
      this.getTextWysiwygSnappedToCenterPosition(
        sceneX,
        sceneY,
        this.state,
        container,
      );
    if (container && parentCenterPosition) {
      const boundTextElementToContainer = getBoundTextElement(container);
      if (!boundTextElementToContainer) {
        shouldBindToContainer = true;
      }
    }
    let existingTextElement: NonDeleted<ExcalidrawTextElement> | null = null;

    const selectedElements = this.scene.getSelectedElements(this.state);

    if (selectedElements.length === 1) {
      if (isTextElement(selectedElements[0])) {
        existingTextElement = selectedElements[0];
      } else if (container) {
        existingTextElement = getBoundTextElement(selectedElements[0]);
      } else {
        existingTextElement = this.getTextElementAtPosition(sceneX, sceneY);
      }
    } else {
      existingTextElement = this.getTextElementAtPosition(sceneX, sceneY);
    }

    const fontFamily =
      existingTextElement?.fontFamily || this.state.currentItemFontFamily;

    const lineHeight =
      existingTextElement?.lineHeight || getDefaultLineHeight(fontFamily);
    const fontSize = this.state.currentItemFontSize;

    if (
      !existingTextElement &&
      shouldBindToContainer &&
      container &&
      !isArrowElement(container)
    ) {
      const fontString = {
        fontSize,
        fontFamily,
      };
      const minWidth = getApproxMinLineWidth(
        getFontString(fontString),
        lineHeight,
      );
      const minHeight = getApproxMinLineHeight(fontSize, lineHeight);
      const newHeight = Math.max(container.height, minHeight);
      const newWidth = Math.max(container.width, minWidth);
      mutateElement(container, { height: newHeight, width: newWidth });
      sceneX = container.x + newWidth / 2;
      sceneY = container.y + newHeight / 2;
      if (parentCenterPosition) {
        parentCenterPosition = this.getTextWysiwygSnappedToCenterPosition(
          sceneX,
          sceneY,
          this.state,
          container,
        );
      }
    }

    const topLayerFrame = this.getTopLayerFrameAtSceneCoords({
      x: sceneX,
      y: sceneY,
    });

    const element = existingTextElement
      ? existingTextElement
      : newTextElement({
          x: parentCenterPosition
            ? parentCenterPosition.elementCenterX
            : sceneX,
          y: parentCenterPosition
            ? parentCenterPosition.elementCenterY
            : sceneY,
          strokeColor: this.state.currentItemStrokeColor,
          backgroundColor: this.state.currentItemBackgroundColor,
          fillStyle: this.state.currentItemFillStyle,
          strokeWidth: this.state.currentItemStrokeWidth,
          strokeStyle: this.state.currentItemStrokeStyle,
          roughness: this.state.currentItemRoughness,
          opacity: this.state.currentItemOpacity,
          text: "",
          fontSize,
          fontFamily,
          textAlign: parentCenterPosition
            ? "center"
            : this.state.currentItemTextAlign,
          verticalAlign: parentCenterPosition
            ? VERTICAL_ALIGN.MIDDLE
            : DEFAULT_VERTICAL_ALIGN,
          containerId: shouldBindToContainer ? container?.id : undefined,
          groupIds: container?.groupIds ?? [],
          lineHeight,
          angle: container?.angle ?? 0,
          frameId: topLayerFrame ? topLayerFrame.id : null,
        });

    if (!existingTextElement && shouldBindToContainer && container) {
      mutateElement(container, {
        boundElements: (container.boundElements || []).concat({
          type: "text",
          id: element.id,
        }),
      });
    }
    this.setState({ editingElement: element });

    if (!existingTextElement) {
      if (container && shouldBindToContainer) {
        const containerIndex = this.scene.getElementIndex(container.id);
        this.scene.insertElementAtIndex(element, containerIndex + 1);
      } else {
        this.scene.addNewElement(element);
      }
    }

    this.setState({
      editingElement: element,
    });

    this.handleTextWysiwyg(element, {
      isExistingElement: !!existingTextElement,
    });
  };

  private handleCanvasDoubleClick = (
    event: React.MouseEvent<HTMLCanvasElement>,
  ) => {
    // case: double-clicking with arrow/line tool selected would both create
    // text and enter multiElement mode
    if (this.state.multiElement) {
      return;
    }
    // we should only be able to double click when mode is selection
    if (this.state.activeTool.type !== "selection") {
      return;
    }

    const selectedElements = this.scene.getSelectedElements(this.state);

    if (selectedElements.length === 1 && isLinearElement(selectedElements[0])) {
      if (
        event[KEYS.CTRL_OR_CMD] &&
        (!this.state.editingLinearElement ||
          this.state.editingLinearElement.elementId !== selectedElements[0].id)
      ) {
        this.history.resumeRecording();
        this.setState({
          editingLinearElement: new LinearElementEditor(
            selectedElements[0],
            this.scene,
          ),
        });
        return;
      } else if (
        this.state.editingLinearElement &&
        this.state.editingLinearElement.elementId === selectedElements[0].id
      ) {
        return;
      }
    }

    resetCursor(this.interactiveCanvas);

    let { x: sceneX, y: sceneY } = viewportCoordsToSceneCoords(
      event,
      this.state,
    );

    const selectedGroupIds = getSelectedGroupIds(this.state);

    if (selectedGroupIds.length > 0) {
      const hitElement = this.getElementAtPosition(sceneX, sceneY);

      const selectedGroupId =
        hitElement &&
        getSelectedGroupIdForElement(hitElement, this.state.selectedGroupIds);

      if (selectedGroupId) {
        this.setState((prevState) => ({
          ...prevState,
          ...selectGroupsForSelectedElements(
            {
              editingGroupId: selectedGroupId,
              selectedElementIds: { [hitElement!.id]: true },
            },
            this.scene.getNonDeletedElements(),
            prevState,
            this,
          ),
        }));
        return;
      }
    }

    resetCursor(this.interactiveCanvas);
    if (!event[KEYS.CTRL_OR_CMD] && !this.state.viewModeEnabled) {
      const hitElement = this.getElementAtPosition(sceneX, sceneY);

      if (isEmbeddableElement(hitElement)) {
        this.setState({
          activeEmbeddable: { element: hitElement, state: "active" },
        });
        return;
      }

      const container = getTextBindableContainerAtPosition(
        this.scene.getNonDeletedElements(),
        this.state,
        sceneX,
        sceneY,
      );

      if (container) {
        if (
          hasBoundTextElement(container) ||
          !isTransparent(container.backgroundColor) ||
          isHittingElementNotConsideringBoundingBox(
            container,
            this.state,
            this.frameNameBoundsCache,
            [sceneX, sceneY],
          )
        ) {
          const midPoint = getContainerCenter(container, this.state);

          sceneX = midPoint.x;
          sceneY = midPoint.y;
        }
      }

      this.startTextEditing({
        sceneX,
        sceneY,
        insertAtParentCenter: !event.altKey,
        container,
      });
    }
  };

  private getElementLinkAtPosition = (
    scenePointer: Readonly<{ x: number; y: number }>,
    hitElement: NonDeletedExcalidrawElement | null,
  ): ExcalidrawElement | undefined => {
    // Reversing so we traverse the elements in decreasing order
    // of z-index
    const elements = this.scene.getNonDeletedElements().slice().reverse();
    let hitElementIndex = Infinity;

    return elements.find((element, index) => {
      if (hitElement && element.id === hitElement.id) {
        hitElementIndex = index;
      }
      return (
        element.link &&
        index <= hitElementIndex &&
        isPointHittingLink(
          element,
          this.state,
          [scenePointer.x, scenePointer.y],
          this.device.editor.isMobile,
        )
      );
    });
  };

  private redirectToLink = (
    event: React.PointerEvent<HTMLCanvasElement>,
    isTouchScreen: boolean,
  ) => {
    const draggedDistance = distance2d(
      this.lastPointerDownEvent!.clientX,
      this.lastPointerDownEvent!.clientY,
      this.lastPointerUpEvent!.clientX,
      this.lastPointerUpEvent!.clientY,
    );
    if (
      !this.hitLinkElement ||
      // For touch screen allow dragging threshold else strict check
      (isTouchScreen && draggedDistance > DRAGGING_THRESHOLD) ||
      (!isTouchScreen && draggedDistance !== 0)
    ) {
      return;
    }
    const lastPointerDownCoords = viewportCoordsToSceneCoords(
      this.lastPointerDownEvent!,
      this.state,
    );
    const lastPointerDownHittingLinkIcon = isPointHittingLink(
      this.hitLinkElement,
      this.state,
      [lastPointerDownCoords.x, lastPointerDownCoords.y],
      this.device.editor.isMobile,
    );
    const lastPointerUpCoords = viewportCoordsToSceneCoords(
      this.lastPointerUpEvent!,
      this.state,
    );
    const lastPointerUpHittingLinkIcon = isPointHittingLink(
      this.hitLinkElement,
      this.state,
      [lastPointerUpCoords.x, lastPointerUpCoords.y],
      this.device.editor.isMobile,
    );
    if (lastPointerDownHittingLinkIcon && lastPointerUpHittingLinkIcon) {
      let url = this.hitLinkElement.link;
      if (url) {
        url = normalizeLink(url);
        let customEvent;
        if (this.props.onLinkOpen) {
          customEvent = wrapEvent(EVENT.EXCALIDRAW_LINK, event.nativeEvent);
          this.props.onLinkOpen(
            {
              ...this.hitLinkElement,
              link: url,
            },
            customEvent,
          );
        }
        if (!customEvent?.defaultPrevented) {
          const target = isLocalLink(url) ? "_self" : "_blank";
          const newWindow = window.open(undefined, target);
          // https://mathiasbynens.github.io/rel-noopener/
          if (newWindow) {
            newWindow.opener = null;
            newWindow.location = url;
          }
        }
      }
    }
  };

  private getTopLayerFrameAtSceneCoords = (sceneCoords: {
    x: number;
    y: number;
  }) => {
    const frames = this.scene
      .getNonDeletedFrames()
      .filter((frame) =>
        isCursorInFrame(sceneCoords, frame as ExcalidrawFrameElement),
      );

    return frames.length ? frames[frames.length - 1] : null;
  };

  private handleCanvasPointerMove = (
    event: React.PointerEvent<HTMLCanvasElement>,
  ) => {
    this.savePointer(event.clientX, event.clientY, this.state.cursorButton);

    if (gesture.pointers.has(event.pointerId)) {
      gesture.pointers.set(event.pointerId, {
        x: event.clientX,
        y: event.clientY,
      });
    }

    const initialScale = gesture.initialScale;
    if (
      gesture.pointers.size === 2 &&
      gesture.lastCenter &&
      initialScale &&
      gesture.initialDistance
    ) {
      const center = getCenter(gesture.pointers);
      const deltaX = center.x - gesture.lastCenter.x;
      const deltaY = center.y - gesture.lastCenter.y;
      gesture.lastCenter = center;

      const distance = getDistance(Array.from(gesture.pointers.values()));
      const scaleFactor =
        this.state.activeTool.type === "freedraw" && this.state.penMode
          ? 1
          : distance / gesture.initialDistance;

      const nextZoom = scaleFactor
        ? getNormalizedZoom(initialScale * scaleFactor)
        : this.state.zoom.value;

      this.setState((state) => {
        const zoomState = getStateForZoom(
          {
            viewportX: center.x,
            viewportY: center.y,
            nextZoom,
          },
          state,
        );

        this.translateCanvas({
          zoom: zoomState.zoom,
          scrollX: zoomState.scrollX + deltaX / nextZoom,
          scrollY: zoomState.scrollY + deltaY / nextZoom,
          shouldCacheIgnoreZoom: true,
        });
      });
      this.resetShouldCacheIgnoreZoomDebounced();
    } else {
      gesture.lastCenter =
        gesture.initialDistance =
        gesture.initialScale =
          null;
    }

    if (
      isHoldingSpace ||
      isPanning ||
      isDraggingScrollBar ||
      isHandToolActive(this.state)
    ) {
      return;
    }

    const isPointerOverScrollBars = isOverScrollBars(
      currentScrollBars,
      event.clientX - this.state.offsetLeft,
      event.clientY - this.state.offsetTop,
    );
    const isOverScrollBar = isPointerOverScrollBars.isOverEither;
    if (!this.state.draggingElement && !this.state.multiElement) {
      if (isOverScrollBar) {
        resetCursor(this.interactiveCanvas);
      } else {
        setCursorForShape(this.interactiveCanvas, this.state);
      }
    }

    const scenePointer = viewportCoordsToSceneCoords(event, this.state);
    const { x: scenePointerX, y: scenePointerY } = scenePointer;

    if (
      !this.state.draggingElement &&
      isActiveToolNonLinearSnappable(this.state.activeTool.type)
    ) {
      const { originOffset, snapLines } = getSnapLinesAtPointer(
        this.scene.getNonDeletedElements(),
        this.state,
        {
          x: scenePointerX,
          y: scenePointerY,
        },
        event,
      );

      this.setState({
        snapLines,
        originSnapOffset: originOffset,
      });
    } else if (!this.state.draggingElement) {
      this.setState({
        snapLines: [],
      });
    }

    if (
      this.state.editingLinearElement &&
      !this.state.editingLinearElement.isDragging
    ) {
      const editingLinearElement = LinearElementEditor.handlePointerMove(
        event,
        scenePointerX,
        scenePointerY,
        this.state,
      );

      if (
        editingLinearElement &&
        editingLinearElement !== this.state.editingLinearElement
      ) {
        // Since we are reading from previous state which is not possible with
        // automatic batching in React 18 hence using flush sync to synchronously
        // update the state. Check https://github.com/excalidraw/excalidraw/pull/5508 for more details.
        flushSync(() => {
          this.setState({
            editingLinearElement,
          });
        });
      }
      if (editingLinearElement?.lastUncommittedPoint != null) {
        this.maybeSuggestBindingAtCursor(scenePointer);
      } else {
        // causes stack overflow if not sync
        flushSync(() => {
          this.setState({ suggestedBindings: [] });
        });
      }
    }

    if (isBindingElementType(this.state.activeTool.type)) {
      // Hovering with a selected tool or creating new linear element via click
      // and point
      const { draggingElement } = this.state;
      if (isBindingElement(draggingElement, false)) {
        this.maybeSuggestBindingsForLinearElementAtCoords(
          draggingElement,
          [scenePointer],
          this.state.startBoundElement,
        );
      } else {
        this.maybeSuggestBindingAtCursor(scenePointer);
      }
    }

    if (this.state.multiElement) {
      const { multiElement } = this.state;
      const { x: rx, y: ry } = multiElement;

      const { points, lastCommittedPoint } = multiElement;
      const lastPoint = points[points.length - 1];

      setCursorForShape(this.interactiveCanvas, this.state);

      if (lastPoint === lastCommittedPoint) {
        // if we haven't yet created a temp point and we're beyond commit-zone
        // threshold, add a point
        if (
          distance2d(
            scenePointerX - rx,
            scenePointerY - ry,
            lastPoint[0],
            lastPoint[1],
          ) >= LINE_CONFIRM_THRESHOLD
        ) {
          mutateElement(multiElement, {
            points: [...points, [scenePointerX - rx, scenePointerY - ry]],
          });
        } else {
          setCursor(this.interactiveCanvas, CURSOR_TYPE.POINTER);
          // in this branch, we're inside the commit zone, and no uncommitted
          // point exists. Thus do nothing (don't add/remove points).
        }
      } else if (
        points.length > 2 &&
        lastCommittedPoint &&
        distance2d(
          scenePointerX - rx,
          scenePointerY - ry,
          lastCommittedPoint[0],
          lastCommittedPoint[1],
        ) < LINE_CONFIRM_THRESHOLD
      ) {
        setCursor(this.interactiveCanvas, CURSOR_TYPE.POINTER);
        mutateElement(multiElement, {
          points: points.slice(0, -1),
        });
      } else {
        const [gridX, gridY] = getGridPoint(
          scenePointerX,
          scenePointerY,
          event[KEYS.CTRL_OR_CMD] ? null : this.state.gridSize,
        );

        const [lastCommittedX, lastCommittedY] =
          multiElement?.lastCommittedPoint ?? [0, 0];

        let dxFromLastCommitted = gridX - rx - lastCommittedX;
        let dyFromLastCommitted = gridY - ry - lastCommittedY;

        if (shouldRotateWithDiscreteAngle(event)) {
          ({ width: dxFromLastCommitted, height: dyFromLastCommitted } =
            getLockedLinearCursorAlignSize(
              // actual coordinate of the last committed point
              lastCommittedX + rx,
              lastCommittedY + ry,
              // cursor-grid coordinate
              gridX,
              gridY,
            ));
        }

        if (isPathALoop(points, this.state.zoom.value)) {
          setCursor(this.interactiveCanvas, CURSOR_TYPE.POINTER);
        }
        // update last uncommitted point
        mutateElement(multiElement, {
          points: [
            ...points.slice(0, -1),
            [
              lastCommittedX + dxFromLastCommitted,
              lastCommittedY + dyFromLastCommitted,
            ],
          ],
        });
      }

      return;
    }

    const hasDeselectedButton = Boolean(event.buttons);
    if (
      hasDeselectedButton ||
      (this.state.activeTool.type !== "selection" &&
        this.state.activeTool.type !== "text" &&
        this.state.activeTool.type !== "eraser")
    ) {
      return;
    }

    const elements = this.scene.getNonDeletedElements();

    const selectedElements = this.scene.getSelectedElements(this.state);
    if (
      selectedElements.length === 1 &&
      !isOverScrollBar &&
      !this.state.editingLinearElement
    ) {
      const elementWithTransformHandleType = getElementWithTransformHandleType(
        elements,
        this.state,
        scenePointerX,
        scenePointerY,
        this.state.zoom,
        event.pointerType,
      );
      if (
        elementWithTransformHandleType &&
        elementWithTransformHandleType.transformHandleType
      ) {
        setCursor(
          this.interactiveCanvas,
          getCursorForResizingElement(elementWithTransformHandleType),
        );
        return;
      }
    } else if (selectedElements.length > 1 && !isOverScrollBar) {
      const transformHandleType = getTransformHandleTypeFromCoords(
        getCommonBounds(selectedElements),
        scenePointerX,
        scenePointerY,
        this.state.zoom,
        event.pointerType,
      );
      if (transformHandleType) {
        setCursor(
          this.interactiveCanvas,
          getCursorForResizingElement({
            transformHandleType,
          }),
        );
        return;
      }
    }

    const hitElement = this.getElementAtPosition(
      scenePointer.x,
      scenePointer.y,
    );

    this.hitLinkElement = this.getElementLinkAtPosition(
      scenePointer,
      hitElement,
    );
    if (isEraserActive(this.state)) {
      return;
    }
    if (
      this.hitLinkElement &&
      !this.state.selectedElementIds[this.hitLinkElement.id]
    ) {
      setCursor(this.interactiveCanvas, CURSOR_TYPE.POINTER);
      showHyperlinkTooltip(this.hitLinkElement, this.state);
    } else {
      hideHyperlinkToolip();
      if (
        hitElement &&
        (hitElement.link || isEmbeddableElement(hitElement)) &&
        this.state.selectedElementIds[hitElement.id] &&
        !this.state.contextMenu &&
        !this.state.showHyperlinkPopup
      ) {
        this.setState({ showHyperlinkPopup: "info" });
      } else if (this.state.activeTool.type === "text") {
        setCursor(
          this.interactiveCanvas,
          isTextElement(hitElement) ? CURSOR_TYPE.TEXT : CURSOR_TYPE.CROSSHAIR,
        );
      } else if (this.state.viewModeEnabled) {
        setCursor(this.interactiveCanvas, CURSOR_TYPE.GRAB);
      } else if (isOverScrollBar) {
        setCursor(this.interactiveCanvas, CURSOR_TYPE.AUTO);
      } else if (this.state.selectedLinearElement) {
        this.handleHoverSelectedLinearElement(
          this.state.selectedLinearElement,
          scenePointerX,
          scenePointerY,
        );
      } else if (
        // if using cmd/ctrl, we're not dragging
        !event[KEYS.CTRL_OR_CMD]
      ) {
        if (
          (hitElement ||
            this.isHittingCommonBoundingBoxOfSelectedElements(
              scenePointer,
              selectedElements,
            )) &&
          !hitElement?.locked
        ) {
          if (
            hitElement &&
            isEmbeddableElement(hitElement) &&
            this.isEmbeddableCenter(
              hitElement,
              event,
              scenePointerX,
              scenePointerY,
            )
          ) {
            setCursor(this.interactiveCanvas, CURSOR_TYPE.POINTER);
            this.setState({
              activeEmbeddable: { element: hitElement, state: "hover" },
            });
          } else {
            setCursor(this.interactiveCanvas, CURSOR_TYPE.MOVE);
            if (this.state.activeEmbeddable?.state === "hover") {
              this.setState({ activeEmbeddable: null });
            }
          }
        }
      } else {
        setCursor(this.interactiveCanvas, CURSOR_TYPE.AUTO);
      }
    }
  };

  private handleEraser = (
    event: PointerEvent,
    pointerDownState: PointerDownState,
    scenePointer: { x: number; y: number },
  ) => {
    const updateElementIds = (elements: ExcalidrawElement[]) => {
      elements.forEach((element) => {
        if (element.locked) {
          return;
        }

        idsToUpdate.push(element.id);
        if (event.altKey) {
          if (
            pointerDownState.elementIdsToErase[element.id] &&
            pointerDownState.elementIdsToErase[element.id].erase
          ) {
            pointerDownState.elementIdsToErase[element.id].erase = false;
          }
        } else if (!pointerDownState.elementIdsToErase[element.id]) {
          pointerDownState.elementIdsToErase[element.id] = {
            erase: true,
            opacity: element.opacity,
          };
        }
      });
    };

    const idsToUpdate: Array<string> = [];

    const distance = distance2d(
      pointerDownState.lastCoords.x,
      pointerDownState.lastCoords.y,
      scenePointer.x,
      scenePointer.y,
    );
    const threshold = 10 / this.state.zoom.value;
    const point = { ...pointerDownState.lastCoords };
    let samplingInterval = 0;
    while (samplingInterval <= distance) {
      const hitElements = this.getElementsAtPosition(point.x, point.y);
      updateElementIds(hitElements);

      // Exit since we reached current point
      if (samplingInterval === distance) {
        break;
      }

      // Calculate next point in the line at a distance of sampling interval
      samplingInterval = Math.min(samplingInterval + threshold, distance);

      const distanceRatio = samplingInterval / distance;
      const nextX =
        (1 - distanceRatio) * point.x + distanceRatio * scenePointer.x;
      const nextY =
        (1 - distanceRatio) * point.y + distanceRatio * scenePointer.y;
      point.x = nextX;
      point.y = nextY;
    }

    const elements = this.scene.getElementsIncludingDeleted().map((ele) => {
      const id =
        isBoundToContainer(ele) && idsToUpdate.includes(ele.containerId)
          ? ele.containerId
          : ele.id;
      if (idsToUpdate.includes(id)) {
        if (event.altKey) {
          if (
            pointerDownState.elementIdsToErase[id] &&
            pointerDownState.elementIdsToErase[id].erase === false
          ) {
            return newElementWith(ele, {
              opacity: pointerDownState.elementIdsToErase[id].opacity,
            });
          }
        } else {
          return newElementWith(ele, {
            opacity: ELEMENT_READY_TO_ERASE_OPACITY,
          });
        }
      }
      return ele;
    });

    this.scene.replaceAllElements(elements);

    pointerDownState.lastCoords.x = scenePointer.x;
    pointerDownState.lastCoords.y = scenePointer.y;
  };
  // set touch moving for mobile context menu
  private handleTouchMove = (event: React.TouchEvent<HTMLCanvasElement>) => {
    invalidateContextMenu = true;
  };

  handleHoverSelectedLinearElement(
    linearElementEditor: LinearElementEditor,
    scenePointerX: number,
    scenePointerY: number,
  ) {
    const element = LinearElementEditor.getElement(
      linearElementEditor.elementId,
    );

    const boundTextElement = getBoundTextElement(element);

    if (!element) {
      return;
    }
    if (this.state.selectedLinearElement) {
      let hoverPointIndex = -1;
      let segmentMidPointHoveredCoords = null;
      if (
        isHittingElementNotConsideringBoundingBox(
          element,
          this.state,
          this.frameNameBoundsCache,
          [scenePointerX, scenePointerY],
        )
      ) {
        hoverPointIndex = LinearElementEditor.getPointIndexUnderCursor(
          element,
          this.state.zoom,
          scenePointerX,
          scenePointerY,
        );
        segmentMidPointHoveredCoords =
          LinearElementEditor.getSegmentMidpointHitCoords(
            linearElementEditor,
            { x: scenePointerX, y: scenePointerY },
            this.state,
          );

        if (hoverPointIndex >= 0 || segmentMidPointHoveredCoords) {
          setCursor(this.interactiveCanvas, CURSOR_TYPE.POINTER);
        } else {
          setCursor(this.interactiveCanvas, CURSOR_TYPE.MOVE);
        }
      } else if (
        shouldShowBoundingBox([element], this.state) &&
        isHittingElementBoundingBoxWithoutHittingElement(
          element,
          this.state,
          this.frameNameBoundsCache,
          scenePointerX,
          scenePointerY,
        )
      ) {
        setCursor(this.interactiveCanvas, CURSOR_TYPE.MOVE);
      } else if (
        boundTextElement &&
        hitTest(
          boundTextElement,
          this.state,
          this.frameNameBoundsCache,
          scenePointerX,
          scenePointerY,
        )
      ) {
        setCursor(this.interactiveCanvas, CURSOR_TYPE.MOVE);
      }

      if (
        this.state.selectedLinearElement.hoverPointIndex !== hoverPointIndex
      ) {
        this.setState({
          selectedLinearElement: {
            ...this.state.selectedLinearElement,
            hoverPointIndex,
          },
        });
      }

      if (
        !LinearElementEditor.arePointsEqual(
          this.state.selectedLinearElement.segmentMidPointHoveredCoords,
          segmentMidPointHoveredCoords,
        )
      ) {
        this.setState({
          selectedLinearElement: {
            ...this.state.selectedLinearElement,
            segmentMidPointHoveredCoords,
          },
        });
      }
    } else {
      setCursor(this.interactiveCanvas, CURSOR_TYPE.AUTO);
    }
  }

  private handleCanvasPointerDown = (
    event: React.PointerEvent<HTMLElement>,
  ) => {
    // since contextMenu options are potentially evaluated on each render,
    // and an contextMenu action may depend on selection state, we must
    // close the contextMenu before we update the selection on pointerDown
    // (e.g. resetting selection)
    if (this.state.contextMenu) {
      this.setState({ contextMenu: null });
    }

    if (this.state.snapLines) {
      this.setAppState({ snapLines: [] });
    }

    this.updateGestureOnPointerDown(event);

    // if dragging element is freedraw and another pointerdown event occurs
    // a second finger is on the screen
    // discard the freedraw element if it is very short because it is likely
    // just a spike, otherwise finalize the freedraw element when the second
    // finger is lifted
    if (
      event.pointerType === "touch" &&
      this.state.draggingElement &&
      this.state.draggingElement.type === "freedraw"
    ) {
      const element = this.state.draggingElement as ExcalidrawFreeDrawElement;
      this.updateScene({
        ...(element.points.length < 10
          ? {
              elements: this.scene
                .getElementsIncludingDeleted()
                .filter((el) => el.id !== element.id),
            }
          : {}),
        appState: {
          draggingElement: null,
          editingElement: null,
          startBoundElement: null,
          suggestedBindings: [],
          selectedElementIds: makeNextSelectedElementIds(
            Object.keys(this.state.selectedElementIds)
              .filter((key) => key !== element.id)
              .reduce((obj: { [id: string]: true }, key) => {
                obj[key] = this.state.selectedElementIds[key];
                return obj;
              }, {}),
            this.state,
          ),
        },
      });
      return;
    }

    // remove any active selection when we start to interact with canvas
    // (mainly, we care about removing selection outside the component which
    //  would prevent our copy handling otherwise)
    const selection = document.getSelection();
    if (selection?.anchorNode) {
      selection.removeAllRanges();
    }
    this.maybeOpenContextMenuAfterPointerDownOnTouchDevices(event);
    this.maybeCleanupAfterMissingPointerUp(event);

    //fires only once, if pen is detected, penMode is enabled
    //the user can disable this by toggling the penMode button
    if (!this.state.penDetected && event.pointerType === "pen") {
      this.setState((prevState) => {
        return {
          penMode: true,
          penDetected: true,
        };
      });
    }

    if (
      !this.device.isTouchScreen &&
      ["pen", "touch"].includes(event.pointerType)
    ) {
      this.device = updateObject(this.device, { isTouchScreen: true });
    }

    if (isPanning) {
      return;
    }

    this.lastPointerDownEvent = event;

    // we must exit before we set `cursorButton` state and `savePointer`
    // else it will send pointer state & laser pointer events in collab when
    // panning
    if (this.handleCanvasPanUsingWheelOrSpaceDrag(event)) {
      return;
    }

    this.setState({
      lastPointerDownWith: event.pointerType,
      cursorButton: "down",
    });
    this.savePointer(event.clientX, event.clientY, "down");

    // only handle left mouse button or touch
    if (
      event.button !== POINTER_BUTTON.MAIN &&
      event.button !== POINTER_BUTTON.TOUCH
    ) {
      return;
    }

    // don't select while panning
    if (gesture.pointers.size > 1) {
      return;
    }

    // State for the duration of a pointer interaction, which starts with a
    // pointerDown event, ends with a pointerUp event (or another pointerDown)
    const pointerDownState = this.initialPointerDownState(event);

    this.setState({
      selectedElementsAreBeingDragged: false,
    });

    if (this.handleDraggingScrollBar(event, pointerDownState)) {
      return;
    }

    this.clearSelectionIfNotUsingSelection();
    this.updateBindingEnabledOnPointerMove(event);

    if (this.handleSelectionOnPointerDown(event, pointerDownState)) {
      return;
    }

    const allowOnPointerDown =
      !this.state.penMode ||
      event.pointerType !== "touch" ||
      this.state.activeTool.type === "selection" ||
      this.state.activeTool.type === "text" ||
      this.state.activeTool.type === "image";

    if (!allowOnPointerDown) {
      return;
    }

    if (this.state.activeTool.type === "text") {
      this.handleTextOnPointerDown(event, pointerDownState);
      return;
    } else if (
      this.state.activeTool.type === "arrow" ||
      this.state.activeTool.type === "line"
    ) {
      this.handleLinearElementOnPointerDown(
        event,
        this.state.activeTool.type,
        pointerDownState,
      );
    } else if (this.state.activeTool.type === "image") {
      // reset image preview on pointerdown
      setCursor(this.interactiveCanvas, CURSOR_TYPE.CROSSHAIR);

      // retrieve the latest element as the state may be stale
      const pendingImageElement =
        this.state.pendingImageElementId &&
        this.scene.getElement(this.state.pendingImageElementId);

      if (!pendingImageElement) {
        return;
      }

      this.setState({
        draggingElement: pendingImageElement,
        editingElement: pendingImageElement,
        pendingImageElementId: null,
        multiElement: null,
      });

      const { x, y } = viewportCoordsToSceneCoords(event, this.state);
      mutateElement(pendingImageElement, {
        x,
        y,
      });
    } else if (this.state.activeTool.type === "freedraw") {
      this.handleFreeDrawElementOnPointerDown(
        event,
        this.state.activeTool.type,
        pointerDownState,
      );
    } else if (this.state.activeTool.type === "custom") {
      setCursorForShape(this.interactiveCanvas, this.state);
    } else if (this.state.activeTool.type === "frame") {
      this.createFrameElementOnPointerDown(pointerDownState);
    } else if (this.state.activeTool.type === "laser") {
      this.laserPathManager.startPath(
        pointerDownState.lastCoords.x,
        pointerDownState.lastCoords.y,
      );
    } else if (
      this.state.activeTool.type !== "eraser" &&
      this.state.activeTool.type !== "hand"
    ) {
      this.createGenericElementOnPointerDown(
        this.state.activeTool.type,
        pointerDownState,
      );
    }

    this.props?.onPointerDown?.(this.state.activeTool, pointerDownState);
    this.onPointerDownEmitter.trigger(
      this.state.activeTool,
      pointerDownState,
      event,
    );

    const onPointerMove =
      this.onPointerMoveFromPointerDownHandler(pointerDownState);

    const onPointerUp =
      this.onPointerUpFromPointerDownHandler(pointerDownState);

    const onKeyDown = this.onKeyDownFromPointerDownHandler(pointerDownState);
    const onKeyUp = this.onKeyUpFromPointerDownHandler(pointerDownState);

    lastPointerUp = onPointerUp;

    if (!this.state.viewModeEnabled || this.state.activeTool.type === "laser") {
      window.addEventListener(EVENT.POINTER_MOVE, onPointerMove);
      window.addEventListener(EVENT.POINTER_UP, onPointerUp);
      window.addEventListener(EVENT.KEYDOWN, onKeyDown);
      window.addEventListener(EVENT.KEYUP, onKeyUp);
      pointerDownState.eventListeners.onMove = onPointerMove;
      pointerDownState.eventListeners.onUp = onPointerUp;
      pointerDownState.eventListeners.onKeyUp = onKeyUp;
      pointerDownState.eventListeners.onKeyDown = onKeyDown;
    }
  };

  private handleCanvasPointerUp = (
    event: React.PointerEvent<HTMLCanvasElement>,
  ) => {
    this.removePointer(event);
    this.lastPointerUpEvent = event;

    const scenePointer = viewportCoordsToSceneCoords(
      { clientX: event.clientX, clientY: event.clientY },
      this.state,
    );
    const clicklength =
      event.timeStamp - (this.lastPointerDownEvent?.timeStamp ?? 0);
    if (this.device.editor.isMobile && clicklength < 300) {
      const hitElement = this.getElementAtPosition(
        scenePointer.x,
        scenePointer.y,
      );
      if (
        isEmbeddableElement(hitElement) &&
        this.isEmbeddableCenter(
          hitElement,
          event,
          scenePointer.x,
          scenePointer.y,
        )
      ) {
        this.handleEmbeddableCenterClick(hitElement);
        return;
      }
    }

    if (this.device.isTouchScreen) {
      const hitElement = this.getElementAtPosition(
        scenePointer.x,
        scenePointer.y,
      );
      this.hitLinkElement = this.getElementLinkAtPosition(
        scenePointer,
        hitElement,
      );
    }

    if (
      this.hitLinkElement &&
      !this.state.selectedElementIds[this.hitLinkElement.id]
    ) {
      if (
        clicklength < 300 &&
        this.hitLinkElement.type === "embeddable" &&
        !isPointHittingLinkIcon(this.hitLinkElement, this.state, [
          scenePointer.x,
          scenePointer.y,
        ])
      ) {
        this.handleEmbeddableCenterClick(this.hitLinkElement);
      } else {
        this.redirectToLink(event, this.device.isTouchScreen);
      }
    } else if (this.state.viewModeEnabled) {
      this.setState({
        activeEmbeddable: null,
        selectedElementIds: {},
      });
    }
  };

  private maybeOpenContextMenuAfterPointerDownOnTouchDevices = (
    event: React.PointerEvent<HTMLElement>,
  ): void => {
    // deal with opening context menu on touch devices
    if (event.pointerType === "touch") {
      invalidateContextMenu = false;

      if (touchTimeout) {
        // If there's already a touchTimeout, this means that there's another
        // touch down and we are doing another touch, so we shouldn't open the
        // context menu.
        invalidateContextMenu = true;
      } else {
        // open the context menu with the first touch's clientX and clientY
        // if the touch is not moving
        touchTimeout = window.setTimeout(() => {
          touchTimeout = 0;
          if (!invalidateContextMenu) {
            this.handleCanvasContextMenu(event);
          }
        }, TOUCH_CTX_MENU_TIMEOUT);
      }
    }
  };

  private resetContextMenuTimer = () => {
    clearTimeout(touchTimeout);
    touchTimeout = 0;
    invalidateContextMenu = false;
  };

  private maybeCleanupAfterMissingPointerUp(
    event: React.PointerEvent<HTMLElement>,
  ): void {
    if (lastPointerUp !== null) {
      // Unfortunately, sometimes we don't get a pointerup after a pointerdown,
      // this can happen when a contextual menu or alert is triggered. In order to avoid
      // being in a weird state, we clean up on the next pointerdown
      lastPointerUp(event);
    }
  }

  // Returns whether the event is a panning
  private handleCanvasPanUsingWheelOrSpaceDrag = (
    event: React.PointerEvent<HTMLElement>,
  ): boolean => {
    if (
      !(
        gesture.pointers.size <= 1 &&
        (event.button === POINTER_BUTTON.WHEEL ||
          (event.button === POINTER_BUTTON.MAIN && isHoldingSpace) ||
          isHandToolActive(this.state) ||
          this.state.viewModeEnabled)
      ) ||
      isTextElement(this.state.editingElement)
    ) {
      return false;
    }
    isPanning = true;
    event.preventDefault();

    let nextPastePrevented = false;
    const isLinux = /Linux/.test(window.navigator.platform);

    setCursor(this.interactiveCanvas, CURSOR_TYPE.GRABBING);
    let { clientX: lastX, clientY: lastY } = event;
    const onPointerMove = withBatchedUpdatesThrottled((event: PointerEvent) => {
      const deltaX = lastX - event.clientX;
      const deltaY = lastY - event.clientY;
      lastX = event.clientX;
      lastY = event.clientY;

      /*
       * Prevent paste event if we move while middle clicking on Linux.
       * See issue #1383.
       */
      if (
        isLinux &&
        !nextPastePrevented &&
        (Math.abs(deltaX) > 1 || Math.abs(deltaY) > 1)
      ) {
        nextPastePrevented = true;

        /* Prevent the next paste event */
        const preventNextPaste = (event: ClipboardEvent) => {
          document.body.removeEventListener(EVENT.PASTE, preventNextPaste);
          event.stopPropagation();
        };

        /*
         * Reenable next paste in case of disabled middle click paste for
         * any reason:
         * - right click paste
         * - empty clipboard
         */
        const enableNextPaste = () => {
          setTimeout(() => {
            document.body.removeEventListener(EVENT.PASTE, preventNextPaste);
            window.removeEventListener(EVENT.POINTER_UP, enableNextPaste);
          }, 100);
        };

        document.body.addEventListener(EVENT.PASTE, preventNextPaste);
        window.addEventListener(EVENT.POINTER_UP, enableNextPaste);
      }

      this.translateCanvas({
        scrollX: this.state.scrollX - deltaX / this.state.zoom.value,
        scrollY: this.state.scrollY - deltaY / this.state.zoom.value,
      });
    });
    const teardown = withBatchedUpdates(
      (lastPointerUp = () => {
        lastPointerUp = null;
        isPanning = false;
        if (!isHoldingSpace) {
          if (this.state.viewModeEnabled) {
            setCursor(this.interactiveCanvas, CURSOR_TYPE.GRAB);
          } else {
            setCursorForShape(this.interactiveCanvas, this.state);
          }
        }
        this.setState({
          cursorButton: "up",
        });
        this.savePointer(event.clientX, event.clientY, "up");
        window.removeEventListener(EVENT.POINTER_MOVE, onPointerMove);
        window.removeEventListener(EVENT.POINTER_UP, teardown);
        window.removeEventListener(EVENT.BLUR, teardown);
        onPointerMove.flush();
      }),
    );
    window.addEventListener(EVENT.BLUR, teardown);
    window.addEventListener(EVENT.POINTER_MOVE, onPointerMove, {
      passive: true,
    });
    window.addEventListener(EVENT.POINTER_UP, teardown);
    return true;
  };

  private updateGestureOnPointerDown(
    event: React.PointerEvent<HTMLElement>,
  ): void {
    gesture.pointers.set(event.pointerId, {
      x: event.clientX,
      y: event.clientY,
    });

    if (gesture.pointers.size === 2) {
      gesture.lastCenter = getCenter(gesture.pointers);
      gesture.initialScale = this.state.zoom.value;
      gesture.initialDistance = getDistance(
        Array.from(gesture.pointers.values()),
      );
    }
  }

  private initialPointerDownState(
    event: React.PointerEvent<HTMLElement>,
  ): PointerDownState {
    const origin = viewportCoordsToSceneCoords(event, this.state);
    const selectedElements = this.scene.getSelectedElements(this.state);
    const [minX, minY, maxX, maxY] = getCommonBounds(selectedElements);

    return {
      origin,
      withCmdOrCtrl: event[KEYS.CTRL_OR_CMD],
      originInGrid: tupleToCoors(
        getGridPoint(
          origin.x,
          origin.y,
          event[KEYS.CTRL_OR_CMD] ? null : this.state.gridSize,
        ),
      ),
      scrollbars: isOverScrollBars(
        currentScrollBars,
        event.clientX - this.state.offsetLeft,
        event.clientY - this.state.offsetTop,
      ),
      // we need to duplicate because we'll be updating this state
      lastCoords: { ...origin },
      originalElements: this.scene
        .getNonDeletedElements()
        .reduce((acc, element) => {
          acc.set(element.id, deepCopyElement(element));
          return acc;
        }, new Map() as PointerDownState["originalElements"]),
      resize: {
        handleType: false,
        isResizing: false,
        offset: { x: 0, y: 0 },
        arrowDirection: "origin",
        center: { x: (maxX + minX) / 2, y: (maxY + minY) / 2 },
      },
      hit: {
        element: null,
        allHitElements: [],
        wasAddedToSelection: false,
        hasBeenDuplicated: false,
        hasHitCommonBoundingBoxOfSelectedElements:
          this.isHittingCommonBoundingBoxOfSelectedElements(
            origin,
            selectedElements,
          ),
      },
      drag: {
        hasOccurred: false,
        offset: null,
      },
      eventListeners: {
        onMove: null,
        onUp: null,
        onKeyUp: null,
        onKeyDown: null,
      },
      boxSelection: {
        hasOccurred: false,
      },
      elementIdsToErase: {},
    };
  }

  // Returns whether the event is a dragging a scrollbar
  private handleDraggingScrollBar(
    event: React.PointerEvent<HTMLElement>,
    pointerDownState: PointerDownState,
  ): boolean {
    if (
      !(pointerDownState.scrollbars.isOverEither && !this.state.multiElement)
    ) {
      return false;
    }
    isDraggingScrollBar = true;
    pointerDownState.lastCoords.x = event.clientX;
    pointerDownState.lastCoords.y = event.clientY;
    const onPointerMove = withBatchedUpdatesThrottled((event: PointerEvent) => {
      const target = event.target;
      if (!(target instanceof HTMLElement)) {
        return;
      }

      this.handlePointerMoveOverScrollbars(event, pointerDownState);
    });

    const onPointerUp = withBatchedUpdates(() => {
      isDraggingScrollBar = false;
      setCursorForShape(this.interactiveCanvas, this.state);
      lastPointerUp = null;
      this.setState({
        cursorButton: "up",
      });
      this.savePointer(event.clientX, event.clientY, "up");
      window.removeEventListener(EVENT.POINTER_MOVE, onPointerMove);
      window.removeEventListener(EVENT.POINTER_UP, onPointerUp);
      onPointerMove.flush();
    });

    lastPointerUp = onPointerUp;

    window.addEventListener(EVENT.POINTER_MOVE, onPointerMove);
    window.addEventListener(EVENT.POINTER_UP, onPointerUp);
    return true;
  }

  private clearSelectionIfNotUsingSelection = (): void => {
    if (this.state.activeTool.type !== "selection") {
      this.setState({
        selectedElementIds: makeNextSelectedElementIds({}, this.state),
        selectedGroupIds: {},
        editingGroupId: null,
        activeEmbeddable: null,
      });
    }
  };

  /**
   * @returns whether the pointer event has been completely handled
   */
  private handleSelectionOnPointerDown = (
    event: React.PointerEvent<HTMLElement>,
    pointerDownState: PointerDownState,
  ): boolean => {
    if (this.state.activeTool.type === "selection") {
      const elements = this.scene.getNonDeletedElements();
      const selectedElements = this.scene.getSelectedElements(this.state);
      if (selectedElements.length === 1 && !this.state.editingLinearElement) {
        const elementWithTransformHandleType =
          getElementWithTransformHandleType(
            elements,
            this.state,
            pointerDownState.origin.x,
            pointerDownState.origin.y,
            this.state.zoom,
            event.pointerType,
          );
        if (elementWithTransformHandleType != null) {
          this.setState({
            resizingElement: elementWithTransformHandleType.element,
          });
          pointerDownState.resize.handleType =
            elementWithTransformHandleType.transformHandleType;
        }
      } else if (selectedElements.length > 1) {
        pointerDownState.resize.handleType = getTransformHandleTypeFromCoords(
          getCommonBounds(selectedElements),
          pointerDownState.origin.x,
          pointerDownState.origin.y,
          this.state.zoom,
          event.pointerType,
        );
      }
      if (pointerDownState.resize.handleType) {
        pointerDownState.resize.isResizing = true;
        pointerDownState.resize.offset = tupleToCoors(
          getResizeOffsetXY(
            pointerDownState.resize.handleType,
            selectedElements,
            pointerDownState.origin.x,
            pointerDownState.origin.y,
          ),
        );
        if (
          selectedElements.length === 1 &&
          isLinearElement(selectedElements[0]) &&
          selectedElements[0].points.length === 2
        ) {
          pointerDownState.resize.arrowDirection = getResizeArrowDirection(
            pointerDownState.resize.handleType,
            selectedElements[0],
          );
        }
      } else {
        if (this.state.selectedLinearElement) {
          const linearElementEditor =
            this.state.editingLinearElement || this.state.selectedLinearElement;
          const ret = LinearElementEditor.handlePointerDown(
            event,
            this.state,
            this.history,
            pointerDownState.origin,
            linearElementEditor,
          );
          if (ret.hitElement) {
            pointerDownState.hit.element = ret.hitElement;
          }
          if (ret.linearElementEditor) {
            this.setState({ selectedLinearElement: ret.linearElementEditor });

            if (this.state.editingLinearElement) {
              this.setState({ editingLinearElement: ret.linearElementEditor });
            }
          }
          if (ret.didAddPoint) {
            return true;
          }
        }
        // hitElement may already be set above, so check first
        pointerDownState.hit.element =
          pointerDownState.hit.element ??
          this.getElementAtPosition(
            pointerDownState.origin.x,
            pointerDownState.origin.y,
          );

        if (pointerDownState.hit.element) {
          // Early return if pointer is hitting link icon
          const hitLinkElement = this.getElementLinkAtPosition(
            {
              x: pointerDownState.origin.x,
              y: pointerDownState.origin.y,
            },
            pointerDownState.hit.element,
          );
          if (hitLinkElement) {
            return false;
          }
        }

        // For overlapped elements one position may hit
        // multiple elements
        pointerDownState.hit.allHitElements = this.getElementsAtPosition(
          pointerDownState.origin.x,
          pointerDownState.origin.y,
        );

        const hitElement = pointerDownState.hit.element;
        const someHitElementIsSelected =
          pointerDownState.hit.allHitElements.some((element) =>
            this.isASelectedElement(element),
          );
        if (
          (hitElement === null || !someHitElementIsSelected) &&
          !event.shiftKey &&
          !pointerDownState.hit.hasHitCommonBoundingBoxOfSelectedElements
        ) {
          this.clearSelection(hitElement);
        }

        if (this.state.editingLinearElement) {
          this.setState({
            selectedElementIds: makeNextSelectedElementIds(
              {
                [this.state.editingLinearElement.elementId]: true,
              },
              this.state,
            ),
          });
          // If we click on something
        } else if (hitElement != null) {
          // on CMD/CTRL, drill down to hit element regardless of groups etc.
          if (event[KEYS.CTRL_OR_CMD]) {
            if (!this.state.selectedElementIds[hitElement.id]) {
              pointerDownState.hit.wasAddedToSelection = true;
            }
            this.setState((prevState) => ({
              ...editGroupForSelectedElement(prevState, hitElement),
              previousSelectedElementIds: this.state.selectedElementIds,
            }));
            // mark as not completely handled so as to allow dragging etc.
            return false;
          }

          // deselect if item is selected
          // if shift is not clicked, this will always return true
          // otherwise, it will trigger selection based on current
          // state of the box
          if (!this.state.selectedElementIds[hitElement.id]) {
            // if we are currently editing a group, exiting editing mode and deselect the group.
            if (
              this.state.editingGroupId &&
              !isElementInGroup(hitElement, this.state.editingGroupId)
            ) {
              this.setState({
                selectedElementIds: makeNextSelectedElementIds({}, this.state),
                selectedGroupIds: {},
                editingGroupId: null,
                activeEmbeddable: null,
              });
            }

            // Add hit element to selection. At this point if we're not holding
            // SHIFT the previously selected element(s) were deselected above
            // (make sure you use setState updater to use latest state)
            // With shift-selection, we want to make sure that frames and their containing
            // elements are not selected at the same time.
            if (
              !someHitElementIsSelected &&
              !pointerDownState.hit.hasHitCommonBoundingBoxOfSelectedElements
            ) {
              this.setState((prevState) => {
                const nextSelectedElementIds: { [id: string]: true } = {
                  ...prevState.selectedElementIds,
                  [hitElement.id]: true,
                };

                const previouslySelectedElements: ExcalidrawElement[] = [];

                Object.keys(prevState.selectedElementIds).forEach((id) => {
                  const element = this.scene.getElement(id);
                  element && previouslySelectedElements.push(element);
                });

                // if hitElement is frame, deselect all of its elements if they are selected
                if (hitElement.type === "frame") {
                  getFrameChildren(
                    previouslySelectedElements,
                    hitElement.id,
                  ).forEach((element) => {
                    delete nextSelectedElementIds[element.id];
                  });
                } else if (hitElement.frameId) {
                  // if hitElement is in a frame and its frame has been selected
                  // disable selection for the given element
                  if (nextSelectedElementIds[hitElement.frameId]) {
                    delete nextSelectedElementIds[hitElement.id];
                  }
                } else {
                  // hitElement is neither a frame nor an element in a frame
                  // but since hitElement could be in a group with some frames
                  // this means selecting hitElement will have the frames selected as well
                  // because we want to keep the invariant:
                  // - frames and their elements are not selected at the same time
                  // we deselect elements in those frames that were previously selected

                  const groupIds = hitElement.groupIds;
                  const framesInGroups = new Set(
                    groupIds
                      .flatMap((gid) =>
                        getElementsInGroup(
                          this.scene.getNonDeletedElements(),
                          gid,
                        ),
                      )
                      .filter((element) => element.type === "frame")
                      .map((frame) => frame.id),
                  );

                  if (framesInGroups.size > 0) {
                    previouslySelectedElements.forEach((element) => {
                      if (
                        element.frameId &&
                        framesInGroups.has(element.frameId)
                      ) {
                        // deselect element and groups containing the element
                        delete nextSelectedElementIds[element.id];
                        element.groupIds
                          .flatMap((gid) =>
                            getElementsInGroup(
                              this.scene.getNonDeletedElements(),
                              gid,
                            ),
                          )
                          .forEach((element) => {
                            delete nextSelectedElementIds[element.id];
                          });
                      }
                    });
                  }
                }

                return {
                  ...selectGroupsForSelectedElements(
                    {
                      editingGroupId: prevState.editingGroupId,
                      selectedElementIds: nextSelectedElementIds,
                    },
                    this.scene.getNonDeletedElements(),
                    prevState,
                    this,
                  ),
                  showHyperlinkPopup:
                    hitElement.link || isEmbeddableElement(hitElement)
                      ? "info"
                      : false,
                };
              });
              pointerDownState.hit.wasAddedToSelection = true;
            }
          }
        }

        this.setState({
          previousSelectedElementIds: this.state.selectedElementIds,
        });
      }
    }
    return false;
  };

  private isASelectedElement(hitElement: ExcalidrawElement | null): boolean {
    return hitElement != null && this.state.selectedElementIds[hitElement.id];
  }

  private isHittingCommonBoundingBoxOfSelectedElements(
    point: Readonly<{ x: number; y: number }>,
    selectedElements: readonly ExcalidrawElement[],
  ): boolean {
    if (selectedElements.length < 2) {
      return false;
    }

    // How many pixels off the shape boundary we still consider a hit
    const threshold = 10 / this.state.zoom.value;
    const [x1, y1, x2, y2] = getCommonBounds(selectedElements);
    return (
      point.x > x1 - threshold &&
      point.x < x2 + threshold &&
      point.y > y1 - threshold &&
      point.y < y2 + threshold
    );
  }

  private handleTextOnPointerDown = (
    event: React.PointerEvent<HTMLElement>,
    pointerDownState: PointerDownState,
  ): void => {
    // if we're currently still editing text, clicking outside
    // should only finalize it, not create another (irrespective
    // of state.activeTool.locked)
    if (isTextElement(this.state.editingElement)) {
      return;
    }
    let sceneX = pointerDownState.origin.x;
    let sceneY = pointerDownState.origin.y;

    const element = this.getElementAtPosition(sceneX, sceneY, {
      includeBoundTextElement: true,
    });

    // FIXME
    let container = getTextBindableContainerAtPosition(
      this.scene.getNonDeletedElements(),
      this.state,
      sceneX,
      sceneY,
    );

    if (hasBoundTextElement(element)) {
      container = element as ExcalidrawTextContainer;
      sceneX = element.x + element.width / 2;
      sceneY = element.y + element.height / 2;
    }
    this.startTextEditing({
      sceneX,
      sceneY,
      insertAtParentCenter: !event.altKey,
      container,
    });

    resetCursor(this.interactiveCanvas);
    if (!this.state.activeTool.locked) {
      this.setState({
        activeTool: updateActiveTool(this.state, { type: "selection" }),
      });
    }
  };

  private handleFreeDrawElementOnPointerDown = (
    event: React.PointerEvent<HTMLElement>,
    elementType: ExcalidrawFreeDrawElement["type"],
    pointerDownState: PointerDownState,
  ) => {
    // Begin a mark capture. This does not have to update state yet.
    const [gridX, gridY] = getGridPoint(
      pointerDownState.origin.x,
      pointerDownState.origin.y,
      null,
    );

    const topLayerFrame = this.getTopLayerFrameAtSceneCoords({
      x: gridX,
      y: gridY,
    });

    const element = newFreeDrawElement({
      type: elementType,
      x: gridX,
      y: gridY,
      strokeColor: this.state.currentItemStrokeColor,
      backgroundColor: this.state.currentItemBackgroundColor,
      fillStyle: this.state.currentItemFillStyle,
      strokeWidth: this.state.currentItemStrokeWidth,
      strokeStyle: this.state.currentItemStrokeStyle,
      roughness: this.state.currentItemRoughness,
      opacity: this.state.currentItemOpacity,
      roundness: null,
      simulatePressure: event.pressure === 0.5,
      locked: false,
      frameId: topLayerFrame ? topLayerFrame.id : null,
    });

    this.setState((prevState) => {
      const nextSelectedElementIds = {
        ...prevState.selectedElementIds,
      };
      delete nextSelectedElementIds[element.id];
      return {
        selectedElementIds: makeNextSelectedElementIds(
          nextSelectedElementIds,
          prevState,
        ),
      };
    });

    const pressures = element.simulatePressure
      ? element.pressures
      : [...element.pressures, event.pressure];

    mutateElement(element, {
      points: [[0, 0]],
      pressures,
    });

    const boundElement = getHoveredElementForBinding(
      pointerDownState.origin,
      this.scene,
    );
    this.scene.addNewElement(element);
    this.setState({
      draggingElement: element,
      editingElement: element,
      startBoundElement: boundElement,
      suggestedBindings: [],
    });
  };

  //create rectangle element with youtube top left on nearest grid point width / hight 640/360
  private insertEmbeddableElement = ({
    sceneX,
    sceneY,
    link,
  }: {
    sceneX: number;
    sceneY: number;
    link: string;
  }) => {
    const [gridX, gridY] = getGridPoint(
      sceneX,
      sceneY,
      this.lastPointerDownEvent?.[KEYS.CTRL_OR_CMD]
        ? null
        : this.state.gridSize,
    );

    const embedLink = getEmbedLink(link);

    if (!embedLink) {
      return;
    }

    if (embedLink.warning) {
      this.setToast({ message: embedLink.warning, closable: true });
    }

    const element = newEmbeddableElement({
      type: "embeddable",
      x: gridX,
      y: gridY,
      strokeColor: "transparent",
      backgroundColor: "transparent",
      fillStyle: this.state.currentItemFillStyle,
      strokeWidth: this.state.currentItemStrokeWidth,
      strokeStyle: this.state.currentItemStrokeStyle,
      roughness: this.state.currentItemRoughness,
      roundness: this.getCurrentItemRoundness("embeddable"),
      opacity: this.state.currentItemOpacity,
      locked: false,
      width: embedLink.aspectRatio.w,
      height: embedLink.aspectRatio.h,
      link,
      validated: null,
    });

    this.scene.replaceAllElements([
      ...this.scene.getElementsIncludingDeleted(),
      element,
    ]);

    return element;
  };

  private createImageElement = ({
    sceneX,
    sceneY,
  }: {
    sceneX: number;
    sceneY: number;
  }) => {
    const [gridX, gridY] = getGridPoint(
      sceneX,
      sceneY,
      this.lastPointerDownEvent?.[KEYS.CTRL_OR_CMD]
        ? null
        : this.state.gridSize,
    );

    const topLayerFrame = this.getTopLayerFrameAtSceneCoords({
      x: gridX,
      y: gridY,
    });

    const element = newImageElement({
      type: "image",
      x: gridX,
      y: gridY,
      strokeColor: this.state.currentItemStrokeColor,
      backgroundColor: this.state.currentItemBackgroundColor,
      fillStyle: this.state.currentItemFillStyle,
      strokeWidth: this.state.currentItemStrokeWidth,
      strokeStyle: this.state.currentItemStrokeStyle,
      roughness: this.state.currentItemRoughness,
      roundness: null,
      opacity: this.state.currentItemOpacity,
      locked: false,
      frameId: topLayerFrame ? topLayerFrame.id : null,
    });

    return element;
  };

  private handleLinearElementOnPointerDown = (
    event: React.PointerEvent<HTMLElement>,
    elementType: ExcalidrawLinearElement["type"],
    pointerDownState: PointerDownState,
  ): void => {
    if (this.state.multiElement) {
      const { multiElement } = this.state;

      // finalize if completing a loop
      if (
        multiElement.type === "line" &&
        isPathALoop(multiElement.points, this.state.zoom.value)
      ) {
        mutateElement(multiElement, {
          lastCommittedPoint:
            multiElement.points[multiElement.points.length - 1],
        });
        this.actionManager.executeAction(actionFinalize);
        return;
      }

      const { x: rx, y: ry, lastCommittedPoint } = multiElement;

      // clicking inside commit zone → finalize arrow
      if (
        multiElement.points.length > 1 &&
        lastCommittedPoint &&
        distance2d(
          pointerDownState.origin.x - rx,
          pointerDownState.origin.y - ry,
          lastCommittedPoint[0],
          lastCommittedPoint[1],
        ) < LINE_CONFIRM_THRESHOLD
      ) {
        this.actionManager.executeAction(actionFinalize);
        return;
      }

      this.setState((prevState) => ({
        selectedElementIds: makeNextSelectedElementIds(
          {
            ...prevState.selectedElementIds,
            [multiElement.id]: true,
          },
          prevState,
        ),
      }));
      // clicking outside commit zone → update reference for last committed
      // point
      mutateElement(multiElement, {
        lastCommittedPoint: multiElement.points[multiElement.points.length - 1],
      });
      setCursor(this.interactiveCanvas, CURSOR_TYPE.POINTER);
    } else {
      const [gridX, gridY] = getGridPoint(
        pointerDownState.origin.x,
        pointerDownState.origin.y,
        event[KEYS.CTRL_OR_CMD] ? null : this.state.gridSize,
      );

      const topLayerFrame = this.getTopLayerFrameAtSceneCoords({
        x: gridX,
        y: gridY,
      });

      /* If arrow is pre-arrowheads, it will have undefined for both start and end arrowheads.
      If so, we want it to be null for start and "arrow" for end. If the linear item is not
      an arrow, we want it to be null for both. Otherwise, we want it to use the
      values from appState. */

      const { currentItemStartArrowhead, currentItemEndArrowhead } = this.state;
      const [startArrowhead, endArrowhead] =
        elementType === "arrow"
          ? [currentItemStartArrowhead, currentItemEndArrowhead]
          : [null, null];

      const element = newLinearElement({
        type: elementType,
        x: gridX,
        y: gridY,
        strokeColor: this.state.currentItemStrokeColor,
        backgroundColor: this.state.currentItemBackgroundColor,
        fillStyle: this.state.currentItemFillStyle,
        strokeWidth: this.state.currentItemStrokeWidth,
        strokeStyle: this.state.currentItemStrokeStyle,
        roughness: this.state.currentItemRoughness,
        opacity: this.state.currentItemOpacity,
        roundness:
          this.state.currentItemRoundness === "round"
            ? { type: ROUNDNESS.PROPORTIONAL_RADIUS }
            : null,
        startArrowhead,
        endArrowhead,
        locked: false,
        frameId: topLayerFrame ? topLayerFrame.id : null,
      });
      this.setState((prevState) => {
        const nextSelectedElementIds = {
          ...prevState.selectedElementIds,
        };
        delete nextSelectedElementIds[element.id];
        return {
          selectedElementIds: makeNextSelectedElementIds(
            nextSelectedElementIds,
            prevState,
          ),
        };
      });
      mutateElement(element, {
        points: [...element.points, [0, 0]],
      });
      const boundElement = getHoveredElementForBinding(
        pointerDownState.origin,
        this.scene,
      );

      this.scene.addNewElement(element);
      this.setState({
        draggingElement: element,
        editingElement: element,
        startBoundElement: boundElement,
        suggestedBindings: [],
      });
    }
  };

  private getCurrentItemRoundness(
    elementType:
      | "selection"
      | "rectangle"
      | "diamond"
      | "ellipse"
      | "embeddable",
  ) {
    return this.state.currentItemRoundness === "round"
      ? {
          type: isUsingAdaptiveRadius(elementType)
            ? ROUNDNESS.ADAPTIVE_RADIUS
            : ROUNDNESS.PROPORTIONAL_RADIUS,
        }
      : null;
  }

  private createGenericElementOnPointerDown = (
    elementType: ExcalidrawGenericElement["type"] | "embeddable",
    pointerDownState: PointerDownState,
  ): void => {
    const [gridX, gridY] = getGridPoint(
      pointerDownState.origin.x,
      pointerDownState.origin.y,
      this.lastPointerDownEvent?.[KEYS.CTRL_OR_CMD]
        ? null
        : this.state.gridSize,
    );

    const topLayerFrame = this.getTopLayerFrameAtSceneCoords({
      x: gridX,
      y: gridY,
    });

    const baseElementAttributes = {
      x: gridX,
      y: gridY,
      strokeColor: this.state.currentItemStrokeColor,
      backgroundColor: this.state.currentItemBackgroundColor,
      fillStyle: this.state.currentItemFillStyle,
      strokeWidth: this.state.currentItemStrokeWidth,
      strokeStyle: this.state.currentItemStrokeStyle,
      roughness: this.state.currentItemRoughness,
      opacity: this.state.currentItemOpacity,
      roundness: this.getCurrentItemRoundness(elementType),
      locked: false,
      frameId: topLayerFrame ? topLayerFrame.id : null,
    } as const;

    let element;
    if (elementType === "embeddable") {
      element = newEmbeddableElement({
        type: "embeddable",
        validated: null,
        ...baseElementAttributes,
      });
    } else {
      element = newElement({
        type: elementType,
        ...baseElementAttributes,
      });
    }

    if (element.type === "selection") {
      this.setState({
        selectionElement: element,
        draggingElement: element,
      });
    } else {
      this.scene.addNewElement(element);
      this.setState({
        multiElement: null,
        draggingElement: element,
        editingElement: element,
      });
    }
  };

  private createFrameElementOnPointerDown = (
    pointerDownState: PointerDownState,
  ): void => {
    const [gridX, gridY] = getGridPoint(
      pointerDownState.origin.x,
      pointerDownState.origin.y,
      this.lastPointerDownEvent?.[KEYS.CTRL_OR_CMD]
        ? null
        : this.state.gridSize,
    );

    const frame = newFrameElement({
      x: gridX,
      y: gridY,
      opacity: this.state.currentItemOpacity,
      locked: false,
      ...FRAME_STYLE,
    });

    this.scene.replaceAllElements([
      ...this.scene.getElementsIncludingDeleted(),
      frame,
    ]);

    this.setState({
      multiElement: null,
      draggingElement: frame,
      editingElement: frame,
    });
  };

  private maybeCacheReferenceSnapPoints(
    event: KeyboardModifiersObject,
    selectedElements: ExcalidrawElement[],
    recomputeAnyways: boolean = false,
  ) {
    if (
      isSnappingEnabled({
        event,
        appState: this.state,
        selectedElements,
      }) &&
      (recomputeAnyways || !SnapCache.getReferenceSnapPoints())
    ) {
      SnapCache.setReferenceSnapPoints(
        getReferenceSnapPoints(
          this.scene.getNonDeletedElements(),
          selectedElements,
          this.state,
        ),
      );
    }
  }

  private maybeCacheVisibleGaps(
    event: KeyboardModifiersObject,
    selectedElements: ExcalidrawElement[],
    recomputeAnyways: boolean = false,
  ) {
    if (
      isSnappingEnabled({
        event,
        appState: this.state,
        selectedElements,
      }) &&
      (recomputeAnyways || !SnapCache.getVisibleGaps())
    ) {
      SnapCache.setVisibleGaps(
        getVisibleGaps(
          this.scene.getNonDeletedElements(),
          selectedElements,
          this.state,
        ),
      );
    }
  }

  private onKeyDownFromPointerDownHandler(
    pointerDownState: PointerDownState,
  ): (event: KeyboardEvent) => void {
    return withBatchedUpdates((event: KeyboardEvent) => {
      if (this.maybeHandleResize(pointerDownState, event)) {
        return;
      }
      this.maybeDragNewGenericElement(pointerDownState, event);
    });
  }

  private onKeyUpFromPointerDownHandler(
    pointerDownState: PointerDownState,
  ): (event: KeyboardEvent) => void {
    return withBatchedUpdates((event: KeyboardEvent) => {
      // Prevents focus from escaping excalidraw tab
      event.key === KEYS.ALT && event.preventDefault();
      if (this.maybeHandleResize(pointerDownState, event)) {
        return;
      }
      this.maybeDragNewGenericElement(pointerDownState, event);
    });
  }

  private onPointerMoveFromPointerDownHandler(
    pointerDownState: PointerDownState,
  ) {
    return withBatchedUpdatesThrottled((event: PointerEvent) => {
      // We need to initialize dragOffsetXY only after we've updated
      // `state.selectedElementIds` on pointerDown. Doing it here in pointerMove
      // event handler should hopefully ensure we're already working with
      // the updated state.
      if (pointerDownState.drag.offset === null) {
        pointerDownState.drag.offset = tupleToCoors(
          getDragOffsetXY(
            this.scene.getSelectedElements(this.state),
            pointerDownState.origin.x,
            pointerDownState.origin.y,
          ),
        );
      }
      const target = event.target;
      if (!(target instanceof HTMLElement)) {
        return;
      }

      if (this.handlePointerMoveOverScrollbars(event, pointerDownState)) {
        return;
      }

      const pointerCoords = viewportCoordsToSceneCoords(event, this.state);

      if (isEraserActive(this.state)) {
        this.handleEraser(event, pointerDownState, pointerCoords);
        return;
      }

      if (this.state.activeTool.type === "laser") {
        this.laserPathManager.addPointToPath(pointerCoords.x, pointerCoords.y);
      }

      const [gridX, gridY] = getGridPoint(
        pointerCoords.x,
        pointerCoords.y,
        event[KEYS.CTRL_OR_CMD] ? null : this.state.gridSize,
      );

      // for arrows/lines, don't start dragging until a given threshold
      // to ensure we don't create a 2-point arrow by mistake when
      // user clicks mouse in a way that it moves a tiny bit (thus
      // triggering pointermove)
      if (
        !pointerDownState.drag.hasOccurred &&
        (this.state.activeTool.type === "arrow" ||
          this.state.activeTool.type === "line")
      ) {
        if (
          distance2d(
            pointerCoords.x,
            pointerCoords.y,
            pointerDownState.origin.x,
            pointerDownState.origin.y,
          ) < DRAGGING_THRESHOLD
        ) {
          return;
        }
      }
      if (pointerDownState.resize.isResizing) {
        pointerDownState.lastCoords.x = pointerCoords.x;
        pointerDownState.lastCoords.y = pointerCoords.y;
        if (this.maybeHandleResize(pointerDownState, event)) {
          return true;
        }
      }

      if (this.state.selectedLinearElement) {
        const linearElementEditor =
          this.state.editingLinearElement || this.state.selectedLinearElement;

        if (
          LinearElementEditor.shouldAddMidpoint(
            this.state.selectedLinearElement,
            pointerCoords,
            this.state,
          )
        ) {
          const ret = LinearElementEditor.addMidpoint(
            this.state.selectedLinearElement,
            pointerCoords,
            this.state,
            !event[KEYS.CTRL_OR_CMD],
          );
          if (!ret) {
            return;
          }

          // Since we are reading from previous state which is not possible with
          // automatic batching in React 18 hence using flush sync to synchronously
          // update the state. Check https://github.com/excalidraw/excalidraw/pull/5508 for more details.

          flushSync(() => {
            if (this.state.selectedLinearElement) {
              this.setState({
                selectedLinearElement: {
                  ...this.state.selectedLinearElement,
                  pointerDownState: ret.pointerDownState,
                  selectedPointsIndices: ret.selectedPointsIndices,
                },
              });
            }
            if (this.state.editingLinearElement) {
              this.setState({
                editingLinearElement: {
                  ...this.state.editingLinearElement,
                  pointerDownState: ret.pointerDownState,
                  selectedPointsIndices: ret.selectedPointsIndices,
                },
              });
            }
          });

          return;
        } else if (
          linearElementEditor.pointerDownState.segmentMidpoint.value !== null &&
          !linearElementEditor.pointerDownState.segmentMidpoint.added
        ) {
          return;
        }

        const didDrag = LinearElementEditor.handlePointDragging(
          event,
          this.state,
          pointerCoords.x,
          pointerCoords.y,
          (element, pointsSceneCoords) => {
            this.maybeSuggestBindingsForLinearElementAtCoords(
              element,
              pointsSceneCoords,
            );
          },
          linearElementEditor,
        );
        if (didDrag) {
          pointerDownState.lastCoords.x = pointerCoords.x;
          pointerDownState.lastCoords.y = pointerCoords.y;
          pointerDownState.drag.hasOccurred = true;
          if (
            this.state.editingLinearElement &&
            !this.state.editingLinearElement.isDragging
          ) {
            this.setState({
              editingLinearElement: {
                ...this.state.editingLinearElement,
                isDragging: true,
              },
            });
          }
          if (!this.state.selectedLinearElement.isDragging) {
            this.setState({
              selectedLinearElement: {
                ...this.state.selectedLinearElement,
                isDragging: true,
              },
            });
          }
          return;
        }
      }

      const hasHitASelectedElement = pointerDownState.hit.allHitElements.some(
        (element) => this.isASelectedElement(element),
      );

      const isSelectingPointsInLineEditor =
        this.state.editingLinearElement &&
        event.shiftKey &&
        this.state.editingLinearElement.elementId ===
          pointerDownState.hit.element?.id;
      if (
        (hasHitASelectedElement ||
          pointerDownState.hit.hasHitCommonBoundingBoxOfSelectedElements) &&
        !isSelectingPointsInLineEditor
      ) {
        const selectedElements = this.scene.getSelectedElements(this.state);

        if (selectedElements.every((element) => element.locked)) {
          return;
        }

        const selectedElementsHasAFrame = selectedElements.find((e) =>
          isFrameElement(e),
        );
        const topLayerFrame = this.getTopLayerFrameAtSceneCoords(pointerCoords);
        this.setState({
          frameToHighlight:
            topLayerFrame && !selectedElementsHasAFrame ? topLayerFrame : null,
        });

        // Marking that click was used for dragging to check
        // if elements should be deselected on pointerup
        pointerDownState.drag.hasOccurred = true;
        this.setState({
          selectedElementsAreBeingDragged: true,
        });
        // prevent dragging even if we're no longer holding cmd/ctrl otherwise
        // it would have weird results (stuff jumping all over the screen)
        // Checking for editingElement to avoid jump while editing on mobile #6503
        if (
          selectedElements.length > 0 &&
          !pointerDownState.withCmdOrCtrl &&
          !this.state.editingElement &&
          this.state.activeEmbeddable?.state !== "active"
        ) {
          const dragOffset = {
            x: pointerCoords.x - pointerDownState.origin.x,
            y: pointerCoords.y - pointerDownState.origin.y,
          };

          const originalElements = [
            ...pointerDownState.originalElements.values(),
          ];

          // We only drag in one direction if shift is pressed
          const lockDirection = event.shiftKey;

          if (lockDirection) {
            const distanceX = Math.abs(dragOffset.x);
            const distanceY = Math.abs(dragOffset.y);

            const lockX = lockDirection && distanceX < distanceY;
            const lockY = lockDirection && distanceX > distanceY;

            if (lockX) {
              dragOffset.x = 0;
            }

            if (lockY) {
              dragOffset.y = 0;
            }
          }

          // Snap cache *must* be synchronously popuplated before initial drag,
          // otherwise the first drag even will not snap, causing a jump before
          // it snaps to its position if previously snapped already.
          this.maybeCacheVisibleGaps(event, selectedElements);
          this.maybeCacheReferenceSnapPoints(event, selectedElements);

          const { snapOffset, snapLines } = snapDraggedElements(
            getSelectedElements(originalElements, this.state),
            dragOffset,
            this.state,
            event,
          );

          this.setState({ snapLines });

          // when we're editing the name of a frame, we want the user to be
          // able to select and interact with the text input
          !this.state.editingFrame &&
            dragSelectedElements(
              pointerDownState,
              selectedElements,
              dragOffset,
              this.state,
              this.scene,
              snapOffset,
              event[KEYS.CTRL_OR_CMD] ? null : this.state.gridSize,
            );

          this.maybeSuggestBindingForAll(selectedElements);

          // We duplicate the selected element if alt is pressed on pointer move
          if (event.altKey && !pointerDownState.hit.hasBeenDuplicated) {
            // Move the currently selected elements to the top of the z index stack, and
            // put the duplicates where the selected elements used to be.
            // (the origin point where the dragging started)

            pointerDownState.hit.hasBeenDuplicated = true;

            const nextElements = [];
            const elementsToAppend = [];
            const groupIdMap = new Map();
            const oldIdToDuplicatedId = new Map();
            const hitElement = pointerDownState.hit.element;
            const selectedElementIds = new Set(
              this.scene
                .getSelectedElements({
                  selectedElementIds: this.state.selectedElementIds,
                  includeBoundTextElement: true,
                  includeElementsInFrames: true,
                })
                .map((element) => element.id),
            );

            const elements = this.scene.getElementsIncludingDeleted();

            for (const element of elements) {
              if (
                selectedElementIds.has(element.id) ||
                // case: the state.selectedElementIds might not have been
                // updated yet by the time this mousemove event is fired
                (element.id === hitElement?.id &&
                  pointerDownState.hit.wasAddedToSelection)
              ) {
                const duplicatedElement = duplicateElement(
                  this.state.editingGroupId,
                  groupIdMap,
                  element,
                );
                const origElement = pointerDownState.originalElements.get(
                  element.id,
                )!;
                mutateElement(duplicatedElement, {
                  x: origElement.x,
                  y: origElement.y,
                });

                // put duplicated element to pointerDownState.originalElements
                // so that we can snap to the duplicated element without releasing
                pointerDownState.originalElements.set(
                  duplicatedElement.id,
                  duplicatedElement,
                );

                nextElements.push(duplicatedElement);
                elementsToAppend.push(element);
                oldIdToDuplicatedId.set(element.id, duplicatedElement.id);
              } else {
                nextElements.push(element);
              }
            }
            const nextSceneElements = [...nextElements, ...elementsToAppend];
            bindTextToShapeAfterDuplication(
              nextElements,
              elementsToAppend,
              oldIdToDuplicatedId,
            );
            fixBindingsAfterDuplication(
              nextSceneElements,
              elementsToAppend,
              oldIdToDuplicatedId,
              "duplicatesServeAsOld",
            );
            bindElementsToFramesAfterDuplication(
              nextSceneElements,
              elementsToAppend,
              oldIdToDuplicatedId,
            );
            this.scene.replaceAllElements(nextSceneElements);
            this.maybeCacheVisibleGaps(event, selectedElements, true);
            this.maybeCacheReferenceSnapPoints(event, selectedElements, true);
          }
          return;
        }
      }

      // It is very important to read this.state within each move event,
      // otherwise we would read a stale one!
      const draggingElement = this.state.draggingElement;
      if (!draggingElement) {
        return;
      }

      if (draggingElement.type === "freedraw") {
        const points = draggingElement.points;
        const dx = pointerCoords.x - draggingElement.x;
        const dy = pointerCoords.y - draggingElement.y;

        const lastPoint = points.length > 0 && points[points.length - 1];
        const discardPoint =
          lastPoint && lastPoint[0] === dx && lastPoint[1] === dy;

        if (!discardPoint) {
          const pressures = draggingElement.simulatePressure
            ? draggingElement.pressures
            : [...draggingElement.pressures, event.pressure];

          mutateElement(draggingElement, {
            points: [...points, [dx, dy]],
            pressures,
          });
        }
      } else if (isLinearElement(draggingElement)) {
        pointerDownState.drag.hasOccurred = true;
        this.setState({
          selectedElementsAreBeingDragged: true,
        });
        const points = draggingElement.points;
        let dx = gridX - draggingElement.x;
        let dy = gridY - draggingElement.y;

        if (shouldRotateWithDiscreteAngle(event) && points.length === 2) {
          ({ width: dx, height: dy } = getLockedLinearCursorAlignSize(
            draggingElement.x,
            draggingElement.y,
            pointerCoords.x,
            pointerCoords.y,
          ));
        }

        if (points.length === 1) {
          mutateElement(draggingElement, {
            points: [...points, [dx, dy]],
          });
        } else if (points.length === 2) {
          mutateElement(draggingElement, {
            points: [...points.slice(0, -1), [dx, dy]],
          });
        }

        if (isBindingElement(draggingElement, false)) {
          // When creating a linear element by dragging
          this.maybeSuggestBindingsForLinearElementAtCoords(
            draggingElement,
            [pointerCoords],
            this.state.startBoundElement,
          );
        }
      } else {
        pointerDownState.lastCoords.x = pointerCoords.x;
        pointerDownState.lastCoords.y = pointerCoords.y;
        this.maybeDragNewGenericElement(pointerDownState, event);
      }

      if (this.state.activeTool.type === "selection") {
        pointerDownState.boxSelection.hasOccurred = true;

        const elements = this.scene.getNonDeletedElements();

        // box-select line editor points
        if (this.state.editingLinearElement) {
          LinearElementEditor.handleBoxSelection(
            event,
            this.state,
            this.setState.bind(this),
          );
          // regular box-select
        } else {
          let shouldReuseSelection = true;

          if (!event.shiftKey && isSomeElementSelected(elements, this.state)) {
            if (
              pointerDownState.withCmdOrCtrl &&
              pointerDownState.hit.element
            ) {
              this.setState((prevState) =>
                selectGroupsForSelectedElements(
                  {
                    ...prevState,
                    selectedElementIds: {
                      [pointerDownState.hit.element!.id]: true,
                    },
                  },
                  this.scene.getNonDeletedElements(),
                  prevState,
                  this,
                ),
              );
            } else {
              shouldReuseSelection = false;
            }
          }
          const elementsWithinSelection = getElementsWithinSelection(
            elements,
            draggingElement,
          );

          this.setState((prevState) => {
            const nextSelectedElementIds = {
              ...(shouldReuseSelection && prevState.selectedElementIds),
              ...elementsWithinSelection.reduce(
                (acc: Record<ExcalidrawElement["id"], true>, element) => {
                  acc[element.id] = true;
                  return acc;
                },
                {},
              ),
            };

            if (pointerDownState.hit.element) {
              // if using ctrl/cmd, select the hitElement only if we
              // haven't box-selected anything else
              if (!elementsWithinSelection.length) {
                nextSelectedElementIds[pointerDownState.hit.element.id] = true;
              } else {
                delete nextSelectedElementIds[pointerDownState.hit.element.id];
              }
            }

            prevState = !shouldReuseSelection
              ? { ...prevState, selectedGroupIds: {}, editingGroupId: null }
              : prevState;

            return {
              ...selectGroupsForSelectedElements(
                {
                  editingGroupId: prevState.editingGroupId,
                  selectedElementIds: nextSelectedElementIds,
                },
                this.scene.getNonDeletedElements(),
                prevState,
                this,
              ),
              // select linear element only when we haven't box-selected anything else
              selectedLinearElement:
                elementsWithinSelection.length === 1 &&
                isLinearElement(elementsWithinSelection[0])
                  ? new LinearElementEditor(
                      elementsWithinSelection[0],
                      this.scene,
                    )
                  : null,
              showHyperlinkPopup:
                elementsWithinSelection.length === 1 &&
                (elementsWithinSelection[0].link ||
                  isEmbeddableElement(elementsWithinSelection[0]))
                  ? "info"
                  : false,
            };
          });
        }
      }
    });
  }

  // Returns whether the pointer move happened over either scrollbar
  private handlePointerMoveOverScrollbars(
    event: PointerEvent,
    pointerDownState: PointerDownState,
  ): boolean {
    if (pointerDownState.scrollbars.isOverHorizontal) {
      const x = event.clientX;
      const dx = x - pointerDownState.lastCoords.x;
      this.translateCanvas({
        scrollX: this.state.scrollX - dx / this.state.zoom.value,
      });
      pointerDownState.lastCoords.x = x;
      return true;
    }

    if (pointerDownState.scrollbars.isOverVertical) {
      const y = event.clientY;
      const dy = y - pointerDownState.lastCoords.y;
      this.translateCanvas({
        scrollY: this.state.scrollY - dy / this.state.zoom.value,
      });
      pointerDownState.lastCoords.y = y;
      return true;
    }
    return false;
  }

  private onPointerUpFromPointerDownHandler(
    pointerDownState: PointerDownState,
  ): (event: PointerEvent) => void {
    return withBatchedUpdates((childEvent: PointerEvent) => {
      if (pointerDownState.eventListeners.onMove) {
        pointerDownState.eventListeners.onMove.flush();
      }
      const {
        draggingElement,
        resizingElement,
        multiElement,
        activeTool,
        isResizing,
        isRotating,
      } = this.state;

      this.setState({
        isResizing: false,
        isRotating: false,
        resizingElement: null,
        selectionElement: null,
        frameToHighlight: null,
        elementsToHighlight: null,
        cursorButton: "up",
        // text elements are reset on finalize, and resetting on pointerup
        // may cause issues with double taps
        editingElement:
          multiElement || isTextElement(this.state.editingElement)
            ? this.state.editingElement
            : null,
        snapLines: [],

        originSnapOffset: null,
      });

      SnapCache.setReferenceSnapPoints(null);
      SnapCache.setVisibleGaps(null);

      this.savePointer(childEvent.clientX, childEvent.clientY, "up");

      this.setState({
        selectedElementsAreBeingDragged: false,
      });

      // Handle end of dragging a point of a linear element, might close a loop
      // and sets binding element
      if (this.state.editingLinearElement) {
        if (
          !pointerDownState.boxSelection.hasOccurred &&
          pointerDownState.hit?.element?.id !==
            this.state.editingLinearElement.elementId
        ) {
          this.actionManager.executeAction(actionFinalize);
        } else {
          const editingLinearElement = LinearElementEditor.handlePointerUp(
            childEvent,
            this.state.editingLinearElement,
            this.state,
          );
          if (editingLinearElement !== this.state.editingLinearElement) {
            this.setState({
              editingLinearElement,
              suggestedBindings: [],
            });
          }
        }
      } else if (this.state.selectedLinearElement) {
        if (
          pointerDownState.hit?.element?.id !==
          this.state.selectedLinearElement.elementId
        ) {
          const selectedELements = this.scene.getSelectedElements(this.state);
          // set selectedLinearElement to null if there is more than one element selected since we don't want to show linear element handles
          if (selectedELements.length > 1) {
            this.setState({ selectedLinearElement: null });
          }
        } else {
          const linearElementEditor = LinearElementEditor.handlePointerUp(
            childEvent,
            this.state.selectedLinearElement,
            this.state,
          );

          const { startBindingElement, endBindingElement } =
            linearElementEditor;
          const element = this.scene.getElement(linearElementEditor.elementId);
          if (isBindingElement(element)) {
            bindOrUnbindLinearElement(
              element,
              startBindingElement,
              endBindingElement,
            );
          }

          if (linearElementEditor !== this.state.selectedLinearElement) {
            this.setState({
              selectedLinearElement: {
                ...linearElementEditor,
                selectedPointsIndices: null,
              },
              suggestedBindings: [],
            });
          }
        }
      }

      lastPointerUp = null;

      window.removeEventListener(
        EVENT.POINTER_MOVE,
        pointerDownState.eventListeners.onMove!,
      );
      window.removeEventListener(
        EVENT.POINTER_UP,
        pointerDownState.eventListeners.onUp!,
      );
      window.removeEventListener(
        EVENT.KEYDOWN,
        pointerDownState.eventListeners.onKeyDown!,
      );
      window.removeEventListener(
        EVENT.KEYUP,
        pointerDownState.eventListeners.onKeyUp!,
      );

      if (this.state.pendingImageElementId) {
        this.setState({ pendingImageElementId: null });
      }

      this.onPointerUpEmitter.trigger(
        this.state.activeTool,
        pointerDownState,
        childEvent,
      );

      if (draggingElement?.type === "freedraw") {
        const pointerCoords = viewportCoordsToSceneCoords(
          childEvent,
          this.state,
        );

        const points = draggingElement.points;
        let dx = pointerCoords.x - draggingElement.x;
        let dy = pointerCoords.y - draggingElement.y;

        // Allows dots to avoid being flagged as infinitely small
        if (dx === points[0][0] && dy === points[0][1]) {
          dy += 0.0001;
          dx += 0.0001;
        }

        const pressures = draggingElement.simulatePressure
          ? []
          : [...draggingElement.pressures, childEvent.pressure];

        mutateElement(draggingElement, {
          points: [...points, [dx, dy]],
          pressures,
          lastCommittedPoint: [dx, dy],
        });

        this.actionManager.executeAction(actionFinalize);

        return;
      }
      if (isImageElement(draggingElement)) {
        const imageElement = draggingElement;
        try {
          this.initializeImageDimensions(imageElement);
          this.setState(
            {
              selectedElementIds: makeNextSelectedElementIds(
                { [imageElement.id]: true },
                this.state,
              ),
            },
            () => {
              this.actionManager.executeAction(actionFinalize);
            },
          );
        } catch (error: any) {
          console.error(error);
          this.scene.replaceAllElements(
            this.scene
              .getElementsIncludingDeleted()
              .filter((el) => el.id !== imageElement.id),
          );
          this.actionManager.executeAction(actionFinalize);
        }
        return;
      }

      if (isLinearElement(draggingElement)) {
        if (draggingElement!.points.length > 1) {
          this.history.resumeRecording();
        }
        const pointerCoords = viewportCoordsToSceneCoords(
          childEvent,
          this.state,
        );

        if (
          !pointerDownState.drag.hasOccurred &&
          draggingElement &&
          !multiElement
        ) {
          mutateElement(draggingElement, {
            points: [
              ...draggingElement.points,
              [
                pointerCoords.x - draggingElement.x,
                pointerCoords.y - draggingElement.y,
              ],
            ],
          });
          this.setState({
            multiElement: draggingElement,
            editingElement: this.state.draggingElement,
          });
        } else if (pointerDownState.drag.hasOccurred && !multiElement) {
          if (
            isBindingEnabled(this.state) &&
            isBindingElement(draggingElement, false)
          ) {
            maybeBindLinearElement(
              draggingElement,
              this.state,
              this.scene,
              pointerCoords,
            );
          }
          this.setState({ suggestedBindings: [], startBoundElement: null });
          if (!activeTool.locked) {
            resetCursor(this.interactiveCanvas);
            this.setState((prevState) => ({
              draggingElement: null,
              activeTool: updateActiveTool(this.state, {
                type: "selection",
              }),
              selectedElementIds: makeNextSelectedElementIds(
                {
                  ...prevState.selectedElementIds,
                  [draggingElement.id]: true,
                },
                prevState,
              ),
              selectedLinearElement: new LinearElementEditor(
                draggingElement,
                this.scene,
              ),
            }));
          } else {
            this.setState((prevState) => ({
              draggingElement: null,
            }));
          }
        }
        return;
      }

      if (
        activeTool.type !== "selection" &&
        draggingElement &&
        isInvisiblySmallElement(draggingElement)
      ) {
        // remove invisible element which was added in onPointerDown
        this.scene.replaceAllElements(
          this.scene
            .getElementsIncludingDeleted()
            .filter((el) => el.id !== draggingElement.id),
        );
        this.setState({
          draggingElement: null,
        });
        return;
      }

      if (draggingElement) {
        if (pointerDownState.drag.hasOccurred) {
          const sceneCoords = viewportCoordsToSceneCoords(
            childEvent,
            this.state,
          );

          // when editing the points of a linear element, we check if the
          // linear element still is in the frame afterwards
          // if not, the linear element will be removed from its frame (if any)
          if (
            this.state.selectedLinearElement &&
            this.state.selectedLinearElement.isDragging
          ) {
            const linearElement = this.scene.getElement(
              this.state.selectedLinearElement.elementId,
            );

            if (linearElement?.frameId) {
              const frame = getContainingFrame(linearElement);

              if (frame && linearElement) {
                if (!elementOverlapsWithFrame(linearElement, frame)) {
                  // remove the linear element from all groups
                  // before removing it from the frame as well
                  mutateElement(linearElement, {
                    groupIds: [],
                  });

                  this.scene.replaceAllElements(
                    removeElementsFromFrame(
                      this.scene.getElementsIncludingDeleted(),
                      [linearElement],
                      this.state,
                    ),
                  );
                }
              }
            }
          } else {
            // update the relationships between selected elements and frames
            const topLayerFrame =
              this.getTopLayerFrameAtSceneCoords(sceneCoords);

            const selectedElements = this.scene.getSelectedElements(this.state);
            let nextElements = this.scene.getElementsIncludingDeleted();

            const updateGroupIdsAfterEditingGroup = (
              elements: ExcalidrawElement[],
            ) => {
              if (elements.length > 0) {
                for (const element of elements) {
                  const index = element.groupIds.indexOf(
                    this.state.editingGroupId!,
                  );

                  mutateElement(
                    element,
                    {
                      groupIds: element.groupIds.slice(0, index),
                    },
                    false,
                  );
                }

                nextElements.forEach((element) => {
                  if (
                    element.groupIds.length &&
                    getElementsInGroup(
                      nextElements,
                      element.groupIds[element.groupIds.length - 1],
                    ).length < 2
                  ) {
                    mutateElement(
                      element,
                      {
                        groupIds: [],
                      },
                      false,
                    );
                  }
                });

                this.setState({
                  editingGroupId: null,
                });
              }
            };

            if (
              topLayerFrame &&
              !this.state.selectedElementIds[topLayerFrame.id]
            ) {
              const elementsToAdd = selectedElements.filter(
                (element) =>
                  element.frameId !== topLayerFrame.id &&
                  isElementInFrame(element, nextElements, this.state),
              );

              if (this.state.editingGroupId) {
                updateGroupIdsAfterEditingGroup(elementsToAdd);
              }

              nextElements = addElementsToFrame(
                nextElements,
                elementsToAdd,
                topLayerFrame,
              );
            } else if (!topLayerFrame) {
              if (this.state.editingGroupId) {
                const elementsToRemove = selectedElements.filter(
                  (element) =>
                    element.frameId &&
                    !isElementInFrame(element, nextElements, this.state),
                );

                updateGroupIdsAfterEditingGroup(elementsToRemove);
              }
            }

            nextElements = updateFrameMembershipOfSelectedElements(
              nextElements,
              this.state,
              this,
            );

            this.scene.replaceAllElements(nextElements);
          }
        }

        if (draggingElement.type === "frame") {
          const elementsInsideFrame = getElementsInNewFrame(
            this.scene.getElementsIncludingDeleted(),
            draggingElement,
          );

          this.scene.replaceAllElements(
            addElementsToFrame(
              this.scene.getElementsIncludingDeleted(),
              elementsInsideFrame,
              draggingElement,
            ),
          );
        }

        mutateElement(
          draggingElement,
          getNormalizedDimensions(draggingElement),
        );
      }

      if (resizingElement) {
        this.history.resumeRecording();
      }

      if (resizingElement && isInvisiblySmallElement(resizingElement)) {
        this.scene.replaceAllElements(
          this.scene
            .getElementsIncludingDeleted()
            .filter((el) => el.id !== resizingElement.id),
        );
      }

      // handle frame membership for resizing frames and/or selected elements
      if (pointerDownState.resize.isResizing) {
        let nextElements = updateFrameMembershipOfSelectedElements(
          this.scene.getElementsIncludingDeleted(),
          this.state,
          this,
        );

        const selectedFrames = this.scene
          .getSelectedElements(this.state)
          .filter(
            (element) => element.type === "frame",
          ) as ExcalidrawFrameElement[];

        for (const frame of selectedFrames) {
          nextElements = replaceAllElementsInFrame(
            nextElements,
            getElementsInResizingFrame(
              this.scene.getElementsIncludingDeleted(),
              frame,
              this.state,
            ),
            frame,
            this.state,
          );
        }

        this.scene.replaceAllElements(nextElements);
      }

      // Code below handles selection when element(s) weren't
      // drag or added to selection on pointer down phase.
      const hitElement = pointerDownState.hit.element;
      if (
        this.state.selectedLinearElement?.elementId !== hitElement?.id &&
        isLinearElement(hitElement)
      ) {
        const selectedELements = this.scene.getSelectedElements(this.state);
        // set selectedLinearElement when no other element selected except
        // the one we've hit
        if (selectedELements.length === 1) {
          this.setState({
            selectedLinearElement: new LinearElementEditor(
              hitElement,
              this.scene,
            ),
          });
        }
      }
      if (isEraserActive(this.state)) {
        const draggedDistance = distance2d(
          this.lastPointerDownEvent!.clientX,
          this.lastPointerDownEvent!.clientY,
          this.lastPointerUpEvent!.clientX,
          this.lastPointerUpEvent!.clientY,
        );

        if (draggedDistance === 0) {
          const scenePointer = viewportCoordsToSceneCoords(
            {
              clientX: this.lastPointerUpEvent!.clientX,
              clientY: this.lastPointerUpEvent!.clientY,
            },
            this.state,
          );
          const hitElements = this.getElementsAtPosition(
            scenePointer.x,
            scenePointer.y,
          );
          hitElements.forEach(
            (hitElement) =>
              (pointerDownState.elementIdsToErase[hitElement.id] = {
                erase: true,
                opacity: hitElement.opacity,
              }),
          );
        }
        this.eraseElements(pointerDownState);
        return;
      } else if (Object.keys(pointerDownState.elementIdsToErase).length) {
        this.restoreReadyToEraseElements(pointerDownState);
      }

      if (
        hitElement &&
        !pointerDownState.drag.hasOccurred &&
        !pointerDownState.hit.wasAddedToSelection &&
        // if we're editing a line, pointerup shouldn't switch selection if
        // box selected
        (!this.state.editingLinearElement ||
          !pointerDownState.boxSelection.hasOccurred)
      ) {
        // when inside line editor, shift selects points instead
        if (childEvent.shiftKey && !this.state.editingLinearElement) {
          if (this.state.selectedElementIds[hitElement.id]) {
            if (isSelectedViaGroup(this.state, hitElement)) {
              this.setState((_prevState) => {
                const nextSelectedElementIds = {
                  ..._prevState.selectedElementIds,
                };

                // We want to unselect all groups hitElement is part of
                // as well as all elements that are part of the groups
                // hitElement is part of
                for (const groupedElement of hitElement.groupIds.flatMap(
                  (groupId) =>
                    getElementsInGroup(
                      this.scene.getNonDeletedElements(),
                      groupId,
                    ),
                )) {
                  delete nextSelectedElementIds[groupedElement.id];
                }

                return {
                  selectedGroupIds: {
                    ..._prevState.selectedElementIds,
                    ...hitElement.groupIds
                      .map((gId) => ({ [gId]: false }))
                      .reduce((prev, acc) => ({ ...prev, ...acc }), {}),
                  },
                  selectedElementIds: makeNextSelectedElementIds(
                    nextSelectedElementIds,
                    _prevState,
                  ),
                };
              });
              // if not gragging a linear element point (outside editor)
            } else if (!this.state.selectedLinearElement?.isDragging) {
              // remove element from selection while
              // keeping prev elements selected

              this.setState((prevState) => {
                const newSelectedElementIds = {
                  ...prevState.selectedElementIds,
                };
                delete newSelectedElementIds[hitElement!.id];
                const newSelectedElements = getSelectedElements(
                  this.scene.getNonDeletedElements(),
                  { selectedElementIds: newSelectedElementIds },
                );

                return {
                  ...selectGroupsForSelectedElements(
                    {
                      editingGroupId: prevState.editingGroupId,
                      selectedElementIds: newSelectedElementIds,
                    },
                    this.scene.getNonDeletedElements(),
                    prevState,
                    this,
                  ),
                  // set selectedLinearElement only if thats the only element selected
                  selectedLinearElement:
                    newSelectedElements.length === 1 &&
                    isLinearElement(newSelectedElements[0])
                      ? new LinearElementEditor(
                          newSelectedElements[0],
                          this.scene,
                        )
                      : prevState.selectedLinearElement,
                };
              });
            }
          } else if (
            hitElement.frameId &&
            this.state.selectedElementIds[hitElement.frameId]
          ) {
            // when hitElement is part of a selected frame, deselect the frame
            // to avoid frame and containing elements selected simultaneously
            this.setState((prevState) => {
              const nextSelectedElementIds: {
                [id: string]: true;
              } = {
                ...prevState.selectedElementIds,
                [hitElement.id]: true,
              };
              // deselect the frame
              delete nextSelectedElementIds[hitElement.frameId!];

              // deselect groups containing the frame
              (this.scene.getElement(hitElement.frameId!)?.groupIds ?? [])
                .flatMap((gid) =>
                  getElementsInGroup(this.scene.getNonDeletedElements(), gid),
                )
                .forEach((element) => {
                  delete nextSelectedElementIds[element.id];
                });

              return {
                ...selectGroupsForSelectedElements(
                  {
                    editingGroupId: prevState.editingGroupId,
                    selectedElementIds: nextSelectedElementIds,
                  },
                  this.scene.getNonDeletedElements(),
                  prevState,
                  this,
                ),
                showHyperlinkPopup:
                  hitElement.link || isEmbeddableElement(hitElement)
                    ? "info"
                    : false,
              };
            });
          } else {
            // add element to selection while keeping prev elements selected
            this.setState((_prevState) => ({
              selectedElementIds: makeNextSelectedElementIds(
                {
                  ..._prevState.selectedElementIds,
                  [hitElement!.id]: true,
                },
                _prevState,
              ),
            }));
          }
        } else {
          this.setState((prevState) => ({
            ...selectGroupsForSelectedElements(
              {
                editingGroupId: prevState.editingGroupId,
                selectedElementIds: { [hitElement.id]: true },
              },
              this.scene.getNonDeletedElements(),
              prevState,
              this,
            ),
            selectedLinearElement:
              isLinearElement(hitElement) &&
              // Don't set `selectedLinearElement` if its same as the hitElement, this is mainly to prevent resetting the `hoverPointIndex` to -1.
              // Future we should update the API to take care of setting the correct `hoverPointIndex` when initialized
              prevState.selectedLinearElement?.elementId !== hitElement.id
                ? new LinearElementEditor(hitElement, this.scene)
                : prevState.selectedLinearElement,
          }));
        }
      }

      if (
        !pointerDownState.drag.hasOccurred &&
        !this.state.isResizing &&
        ((hitElement &&
          isHittingElementBoundingBoxWithoutHittingElement(
            hitElement,
            this.state,
            this.frameNameBoundsCache,
            pointerDownState.origin.x,
            pointerDownState.origin.y,
          )) ||
          (!hitElement &&
            pointerDownState.hit.hasHitCommonBoundingBoxOfSelectedElements))
      ) {
        if (this.state.editingLinearElement) {
          this.setState({ editingLinearElement: null });
        } else {
          // Deselect selected elements
          this.setState({
            selectedElementIds: makeNextSelectedElementIds({}, this.state),
            selectedGroupIds: {},
            editingGroupId: null,
            activeEmbeddable: null,
          });
        }
        return;
      }

      if (
        !activeTool.locked &&
        activeTool.type !== "freedraw" &&
        draggingElement &&
        draggingElement.type !== "selection"
      ) {
        this.setState((prevState) => ({
          selectedElementIds: makeNextSelectedElementIds(
            {
              ...prevState.selectedElementIds,
              [draggingElement.id]: true,
            },
            prevState,
          ),
          showHyperlinkPopup:
            isEmbeddableElement(draggingElement) && !draggingElement.link
              ? "editor"
              : prevState.showHyperlinkPopup,
        }));
      }

      if (
        activeTool.type !== "selection" ||
        isSomeElementSelected(this.scene.getNonDeletedElements(), this.state)
      ) {
        this.history.resumeRecording();
      }

      if (pointerDownState.drag.hasOccurred || isResizing || isRotating) {
        (isBindingEnabled(this.state)
          ? bindOrUnbindSelectedElements
          : unbindLinearElements)(this.scene.getSelectedElements(this.state));
      }

      if (activeTool.type === "laser") {
        this.laserPathManager.endPath();
        return;
      }

      if (!activeTool.locked && activeTool.type !== "freedraw") {
        resetCursor(this.interactiveCanvas);
        this.setState({
          draggingElement: null,
          suggestedBindings: [],
          activeTool: updateActiveTool(this.state, { type: "selection" }),
        });
      } else {
        this.setState({
          draggingElement: null,
          suggestedBindings: [],
        });
      }

      if (
        hitElement &&
        this.lastPointerUpEvent &&
        this.lastPointerDownEvent &&
        this.lastPointerUpEvent.timeStamp -
          this.lastPointerDownEvent.timeStamp <
          300 &&
        gesture.pointers.size <= 1 &&
        isEmbeddableElement(hitElement) &&
        this.isEmbeddableCenter(
          hitElement,
          this.lastPointerUpEvent,
          pointerDownState.origin.x,
          pointerDownState.origin.y,
        )
      ) {
        this.handleEmbeddableCenterClick(hitElement);
      }
    });
  }

  private restoreReadyToEraseElements = (
    pointerDownState: PointerDownState,
  ) => {
    const elements = this.scene.getElementsIncludingDeleted().map((ele) => {
      if (
        pointerDownState.elementIdsToErase[ele.id] &&
        pointerDownState.elementIdsToErase[ele.id].erase
      ) {
        return newElementWith(ele, {
          opacity: pointerDownState.elementIdsToErase[ele.id].opacity,
        });
      } else if (
        isBoundToContainer(ele) &&
        pointerDownState.elementIdsToErase[ele.containerId] &&
        pointerDownState.elementIdsToErase[ele.containerId].erase
      ) {
        return newElementWith(ele, {
          opacity: pointerDownState.elementIdsToErase[ele.containerId].opacity,
        });
      } else if (
        ele.frameId &&
        pointerDownState.elementIdsToErase[ele.frameId] &&
        pointerDownState.elementIdsToErase[ele.frameId].erase
      ) {
        return newElementWith(ele, {
          opacity: pointerDownState.elementIdsToErase[ele.frameId].opacity,
        });
      }
      return ele;
    });

    this.scene.replaceAllElements(elements);
  };

  private eraseElements = (pointerDownState: PointerDownState) => {
    const elements = this.scene.getElementsIncludingDeleted().map((ele) => {
      if (
        pointerDownState.elementIdsToErase[ele.id] &&
        pointerDownState.elementIdsToErase[ele.id].erase
      ) {
        return newElementWith(ele, { isDeleted: true });
      } else if (
        isBoundToContainer(ele) &&
        pointerDownState.elementIdsToErase[ele.containerId] &&
        pointerDownState.elementIdsToErase[ele.containerId].erase
      ) {
        return newElementWith(ele, { isDeleted: true });
      } else if (
        ele.frameId &&
        pointerDownState.elementIdsToErase[ele.frameId] &&
        pointerDownState.elementIdsToErase[ele.frameId].erase
      ) {
        return newElementWith(ele, { isDeleted: true });
      }
      return ele;
    });

    this.history.resumeRecording();
    this.scene.replaceAllElements(elements);
  };

  private initializeImage = async ({
    imageFile,
    imageElement: _imageElement,
    showCursorImagePreview = false,
  }: {
    imageFile: File;
    imageElement: ExcalidrawImageElement;
    showCursorImagePreview?: boolean;
  }) => {
    // at this point this should be guaranteed image file, but we do this check
    // to satisfy TS down the line
    if (!isSupportedImageFile(imageFile)) {
      throw new Error(t("errors.unsupportedFileType"));
    }
    const mimeType = imageFile.type;

    setCursor(this.interactiveCanvas, "wait");

    if (mimeType === MIME_TYPES.svg) {
      try {
        imageFile = SVGStringToFile(
          await normalizeSVG(await imageFile.text()),
          imageFile.name,
        );
      } catch (error: any) {
        console.warn(error);
        throw new Error(t("errors.svgImageInsertError"));
      }
    }

    // generate image id (by default the file digest) before any
    // resizing/compression takes place to keep it more portable
    const fileId = await ((this.props.generateIdForFile?.(
      imageFile,
    ) as Promise<FileId>) || generateIdFromFile(imageFile));

    if (!fileId) {
      console.warn(
        "Couldn't generate file id or the supplied `generateIdForFile` didn't resolve to one.",
      );
      throw new Error(t("errors.imageInsertError"));
    }

    const existingFileData = this.files[fileId];
    if (!existingFileData?.dataURL) {
      try {
        imageFile = await resizeImageFile(imageFile, {
          maxWidthOrHeight: DEFAULT_MAX_IMAGE_WIDTH_OR_HEIGHT,
        });
      } catch (error: any) {
        console.error("error trying to resing image file on insertion", error);
      }

      if (imageFile.size > MAX_ALLOWED_FILE_BYTES) {
        throw new Error(
          t("errors.fileTooBig", {
            maxSize: `${Math.trunc(MAX_ALLOWED_FILE_BYTES / 1024 / 1024)}MB`,
          }),
        );
      }
    }

    if (showCursorImagePreview) {
      const dataURL = this.files[fileId]?.dataURL;
      // optimization so that we don't unnecessarily resize the original
      // full-size file for cursor preview
      // (it's much faster to convert the resized dataURL to File)
      const resizedFile = dataURL && dataURLToFile(dataURL);

      this.setImagePreviewCursor(resizedFile || imageFile);
    }

    const dataURL =
      this.files[fileId]?.dataURL || (await getDataURL(imageFile));

    const imageElement = mutateElement(
      _imageElement,
      {
        fileId,
      },
      false,
    ) as NonDeleted<InitializedExcalidrawImageElement>;

    return new Promise<NonDeleted<InitializedExcalidrawImageElement>>(
      async (resolve, reject) => {
        try {
          this.files = {
            ...this.files,
            [fileId]: {
              mimeType,
              id: fileId,
              dataURL,
              created: Date.now(),
              lastRetrieved: Date.now(),
            },
          };
          const cachedImageData = this.imageCache.get(fileId);
          if (!cachedImageData) {
            this.addNewImagesToImageCache();
            await this.updateImageCache([imageElement]);
          }
          if (cachedImageData?.image instanceof Promise) {
            await cachedImageData.image;
          }
          if (
            this.state.pendingImageElementId !== imageElement.id &&
            this.state.draggingElement?.id !== imageElement.id
          ) {
            this.initializeImageDimensions(imageElement, true);
          }
          resolve(imageElement);
        } catch (error: any) {
          console.error(error);
          reject(new Error(t("errors.imageInsertError")));
        } finally {
          if (!showCursorImagePreview) {
            resetCursor(this.interactiveCanvas);
          }
        }
      },
    );
  };

  /**
   * inserts image into elements array and rerenders
   */
  private insertImageElement = async (
    imageElement: ExcalidrawImageElement,
    imageFile: File,
    showCursorImagePreview?: boolean,
  ) => {
    this.scene.addNewElement(imageElement);

    try {
      return await this.initializeImage({
        imageFile,
        imageElement,
        showCursorImagePreview,
      });
    } catch (error: any) {
      mutateElement(imageElement, {
        isDeleted: true,
      });
      this.actionManager.executeAction(actionFinalize);
      this.setState({
        errorMessage: error.message || t("errors.imageInsertError"),
      });
      return null;
    }
  };

  private setImagePreviewCursor = async (imageFile: File) => {
    // mustn't be larger than 128 px
    // https://developer.mozilla.org/en-US/docs/Web/CSS/CSS_Basic_User_Interface/Using_URL_values_for_the_cursor_property
    const cursorImageSizePx = 96;

    const imagePreview = await resizeImageFile(imageFile, {
      maxWidthOrHeight: cursorImageSizePx,
    });

    let previewDataURL = await getDataURL(imagePreview);

    // SVG cannot be resized via `resizeImageFile` so we resize by rendering to
    // a small canvas
    if (imageFile.type === MIME_TYPES.svg) {
      const img = await loadHTMLImageElement(previewDataURL);

      let height = Math.min(img.height, cursorImageSizePx);
      let width = height * (img.width / img.height);

      if (width > cursorImageSizePx) {
        width = cursorImageSizePx;
        height = width * (img.height / img.width);
      }

      const canvas = document.createElement("canvas");
      canvas.height = height;
      canvas.width = width;
      const context = canvas.getContext("2d")!;

      context.drawImage(img, 0, 0, width, height);

      previewDataURL = canvas.toDataURL(MIME_TYPES.svg) as DataURL;
    }

    if (this.state.pendingImageElementId) {
      setCursor(this.interactiveCanvas, `url(${previewDataURL}) 4 4, auto`);
    }
  };

  private onImageAction = async ({
    insertOnCanvasDirectly,
  }: {
    insertOnCanvasDirectly: boolean;
  }) => {
    try {
      const clientX = this.state.width / 2 + this.state.offsetLeft;
      const clientY = this.state.height / 2 + this.state.offsetTop;

      const { x, y } = viewportCoordsToSceneCoords(
        { clientX, clientY },
        this.state,
      );

      const imageFile = await fileOpen({
        description: "Image",
        extensions: Object.keys(
          IMAGE_MIME_TYPES,
        ) as (keyof typeof IMAGE_MIME_TYPES)[],
      });

      const imageElement = this.createImageElement({
        sceneX: x,
        sceneY: y,
      });

      if (insertOnCanvasDirectly) {
        this.insertImageElement(imageElement, imageFile);
        this.initializeImageDimensions(imageElement);
        this.setState(
          {
            selectedElementIds: makeNextSelectedElementIds(
              { [imageElement.id]: true },
              this.state,
            ),
          },
          () => {
            this.actionManager.executeAction(actionFinalize);
          },
        );
      } else {
        this.setState(
          {
            pendingImageElementId: imageElement.id,
          },
          () => {
            this.insertImageElement(
              imageElement,
              imageFile,
              /* showCursorImagePreview */ true,
            );
          },
        );
      }
    } catch (error: any) {
      if (error.name !== "AbortError") {
        console.error(error);
      } else {
        console.warn(error);
      }
      this.setState(
        {
          pendingImageElementId: null,
          editingElement: null,
          activeTool: updateActiveTool(this.state, { type: "selection" }),
        },
        () => {
          this.actionManager.executeAction(actionFinalize);
        },
      );
    }
  };

  private initializeImageDimensions = (
    imageElement: ExcalidrawImageElement,
    forceNaturalSize = false,
  ) => {
    const image =
      isInitializedImageElement(imageElement) &&
      this.imageCache.get(imageElement.fileId)?.image;

    if (!image || image instanceof Promise) {
      if (
        imageElement.width < DRAGGING_THRESHOLD / this.state.zoom.value &&
        imageElement.height < DRAGGING_THRESHOLD / this.state.zoom.value
      ) {
        const placeholderSize = 100 / this.state.zoom.value;
        mutateElement(imageElement, {
          x: imageElement.x - placeholderSize / 2,
          y: imageElement.y - placeholderSize / 2,
          width: placeholderSize,
          height: placeholderSize,
        });
      }

      return;
    }

    if (
      forceNaturalSize ||
      // if user-created bounding box is below threshold, assume the
      // intention was to click instead of drag, and use the image's
      // intrinsic size
      (imageElement.width < DRAGGING_THRESHOLD / this.state.zoom.value &&
        imageElement.height < DRAGGING_THRESHOLD / this.state.zoom.value)
    ) {
      const minHeight = Math.max(this.state.height - 120, 160);
      // max 65% of canvas height, clamped to <300px, vh - 120px>
      const maxHeight = Math.min(
        minHeight,
        Math.floor(this.state.height * 0.5) / this.state.zoom.value,
      );

      const height = Math.min(image.naturalHeight, maxHeight);
      const width = height * (image.naturalWidth / image.naturalHeight);

      // add current imageElement width/height to account for previous centering
      // of the placeholder image
      const x = imageElement.x + imageElement.width / 2 - width / 2;
      const y = imageElement.y + imageElement.height / 2 - height / 2;

      mutateElement(imageElement, { x, y, width, height });
    }
  };

  /** updates image cache, refreshing updated elements and/or setting status
      to error for images that fail during <img> element creation */
  private updateImageCache = async (
    elements: readonly InitializedExcalidrawImageElement[],
    files = this.files,
  ) => {
    const { updatedFiles, erroredFiles } = await _updateImageCache({
      imageCache: this.imageCache,
      fileIds: elements.map((element) => element.fileId),
      files,
    });
    if (updatedFiles.size || erroredFiles.size) {
      for (const element of elements) {
        if (updatedFiles.has(element.fileId)) {
          ShapeCache.delete(element);
        }
      }
    }
    if (erroredFiles.size) {
      this.scene.replaceAllElements(
        this.scene.getElementsIncludingDeleted().map((element) => {
          if (
            isInitializedImageElement(element) &&
            erroredFiles.has(element.fileId)
          ) {
            return newElementWith(element, {
              status: "error",
            });
          }
          return element;
        }),
      );
    }

    return { updatedFiles, erroredFiles };
  };

  /** adds new images to imageCache and re-renders if needed */
  private addNewImagesToImageCache = async (
    imageElements: InitializedExcalidrawImageElement[] = getInitializedImageElements(
      this.scene.getNonDeletedElements(),
    ),
    files: BinaryFiles = this.files,
  ) => {
    const uncachedImageElements = imageElements.filter(
      (element) => !element.isDeleted && !this.imageCache.has(element.fileId),
    );

    if (uncachedImageElements.length) {
      const { updatedFiles } = await this.updateImageCache(
        uncachedImageElements,
        files,
      );
      if (updatedFiles.size) {
        this.scene.informMutation();
      }
    }
  };

  /** generally you should use `addNewImagesToImageCache()` directly if you need
   *  to render new images. This is just a failsafe  */
  private scheduleImageRefresh = throttle(() => {
    this.addNewImagesToImageCache();
  }, IMAGE_RENDER_TIMEOUT);

  private updateBindingEnabledOnPointerMove = (
    event: React.PointerEvent<HTMLElement>,
  ) => {
    const shouldEnableBinding = shouldEnableBindingForPointerEvent(event);
    if (this.state.isBindingEnabled !== shouldEnableBinding) {
      this.setState({ isBindingEnabled: shouldEnableBinding });
    }
  };

  private maybeSuggestBindingAtCursor = (pointerCoords: {
    x: number;
    y: number;
  }): void => {
    const hoveredBindableElement = getHoveredElementForBinding(
      pointerCoords,
      this.scene,
    );
    this.setState({
      suggestedBindings:
        hoveredBindableElement != null ? [hoveredBindableElement] : [],
    });
  };

  private maybeSuggestBindingsForLinearElementAtCoords = (
    linearElement: NonDeleted<ExcalidrawLinearElement>,
    /** scene coords */
    pointerCoords: {
      x: number;
      y: number;
    }[],
    // During line creation the start binding hasn't been written yet
    // into `linearElement`
    oppositeBindingBoundElement?: ExcalidrawBindableElement | null,
  ): void => {
    if (!pointerCoords.length) {
      return;
    }

    const suggestedBindings = pointerCoords.reduce(
      (acc: NonDeleted<ExcalidrawBindableElement>[], coords) => {
        const hoveredBindableElement = getHoveredElementForBinding(
          coords,
          this.scene,
        );
        if (
          hoveredBindableElement != null &&
          !isLinearElementSimpleAndAlreadyBound(
            linearElement,
            oppositeBindingBoundElement?.id,
            hoveredBindableElement,
          )
        ) {
          acc.push(hoveredBindableElement);
        }
        return acc;
      },
      [],
    );

    this.setState({ suggestedBindings });
  };

  private maybeSuggestBindingForAll(
    selectedElements: NonDeleted<ExcalidrawElement>[],
  ): void {
    if (selectedElements.length > 50) {
      return;
    }
    const suggestedBindings = getEligibleElementsForBinding(selectedElements);
    this.setState({ suggestedBindings });
  }

  private clearSelection(hitElement: ExcalidrawElement | null): void {
    this.setState((prevState) => ({
      selectedElementIds: makeNextSelectedElementIds({}, prevState),
      activeEmbeddable: null,
      selectedGroupIds: {},
      // Continue editing the same group if the user selected a different
      // element from it
      editingGroupId:
        prevState.editingGroupId &&
        hitElement != null &&
        isElementInGroup(hitElement, prevState.editingGroupId)
          ? prevState.editingGroupId
          : null,
    }));
    this.setState({
      selectedElementIds: makeNextSelectedElementIds({}, this.state),
      activeEmbeddable: null,
      previousSelectedElementIds: this.state.selectedElementIds,
    });
  }

  private handleInteractiveCanvasRef = (canvas: HTMLCanvasElement | null) => {
    // canvas is null when unmounting
    if (canvas !== null) {
      this.interactiveCanvas = canvas;

      // -----------------------------------------------------------------------
      // NOTE wheel, touchstart, touchend events must be registered outside
      // of react because react binds them them passively (so we can't prevent
      // default on them)
      this.interactiveCanvas.addEventListener(EVENT.WHEEL, this.handleWheel);
      this.interactiveCanvas.addEventListener(
        EVENT.TOUCH_START,
        this.onTouchStart,
      );
      this.interactiveCanvas.addEventListener(EVENT.TOUCH_END, this.onTouchEnd);
      // -----------------------------------------------------------------------
    } else {
      this.interactiveCanvas?.removeEventListener(
        EVENT.WHEEL,
        this.handleWheel,
      );
      this.interactiveCanvas?.removeEventListener(
        EVENT.TOUCH_START,
        this.onTouchStart,
      );
      this.interactiveCanvas?.removeEventListener(
        EVENT.TOUCH_END,
        this.onTouchEnd,
      );
    }
  };

  private handleAppOnDrop = async (event: React.DragEvent<HTMLDivElement>) => {
    // must be retrieved first, in the same frame
    const { file, fileHandle } = await getFileFromEvent(event);
    const { x: sceneX, y: sceneY } = viewportCoordsToSceneCoords(
      event,
      this.state,
    );

    try {
      if (isSupportedImageFile(file)) {
        // first attempt to decode scene from the image if it's embedded
        // ---------------------------------------------------------------------

        if (file?.type === MIME_TYPES.png || file?.type === MIME_TYPES.svg) {
          try {
            const scene = await loadFromBlob(
              file,
              this.state,
              this.scene.getElementsIncludingDeleted(),
              fileHandle,
            );
            this.syncActionResult({
              ...scene,
              appState: {
                ...(scene.appState || this.state),
                isLoading: false,
              },
              replaceFiles: true,
              commitToHistory: true,
            });
            return;
          } catch (error: any) {
            if (error.name !== "EncodingError") {
              throw error;
            }
          }
        }

        // if no scene is embedded or we fail for whatever reason, fall back
        // to importing as regular image
        // ---------------------------------------------------------------------

        const imageElement = this.createImageElement({ sceneX, sceneY });
        this.insertImageElement(imageElement, file);
        this.initializeImageDimensions(imageElement);
        this.setState({
          selectedElementIds: makeNextSelectedElementIds(
            { [imageElement.id]: true },
            this.state,
          ),
        });

        return;
      }
    } catch (error: any) {
      return this.setState({
        isLoading: false,
        errorMessage: error.message,
      });
    }

    const libraryJSON = event.dataTransfer.getData(MIME_TYPES.excalidrawlib);
    if (libraryJSON && typeof libraryJSON === "string") {
      try {
        const libraryItems = parseLibraryJSON(libraryJSON);
        this.addElementsFromPasteOrLibrary({
          elements: distributeLibraryItemsOnSquareGrid(libraryItems),
          position: event,
          files: null,
        });
      } catch (error: any) {
        this.setState({ errorMessage: error.message });
      }
      return;
    }

    if (file) {
      // atetmpt to parse an excalidraw/excalidrawlib file
      await this.loadFileToCanvas(file, fileHandle);
    }

    if (event.dataTransfer?.types?.includes("text/plain")) {
      const text = event.dataTransfer?.getData("text");
      if (
        text &&
        embeddableURLValidator(text, this.props.validateEmbeddable) &&
        (/^(http|https):\/\/[^\s/$.?#].[^\s]*$/.test(text) ||
          getEmbedLink(text)?.type === "video")
      ) {
        const embeddable = this.insertEmbeddableElement({
          sceneX,
          sceneY,
          link: normalizeLink(text),
        });
        if (embeddable) {
          this.setState({ selectedElementIds: { [embeddable.id]: true } });
        }
      }
    }
  };

  loadFileToCanvas = async (
    file: File,
    fileHandle: FileSystemHandle | null,
  ) => {
    file = await normalizeFile(file);
    try {
      const ret = await loadSceneOrLibraryFromBlob(
        file,
        this.state,
        this.scene.getElementsIncludingDeleted(),
        fileHandle,
      );
      if (ret.type === MIME_TYPES.excalidraw) {
        this.setState({ isLoading: true });
        this.syncActionResult({
          ...ret.data,
          appState: {
            ...(ret.data.appState || this.state),
            isLoading: false,
          },
          replaceFiles: true,
          commitToHistory: true,
        });
      } else if (ret.type === MIME_TYPES.excalidrawlib) {
        await this.library
          .updateLibrary({
            libraryItems: file,
            merge: true,
            openLibraryMenu: true,
          })
          .catch((error) => {
            console.error(error);
            this.setState({ errorMessage: t("errors.importLibraryError") });
          });
      }
    } catch (error: any) {
      this.setState({ isLoading: false, errorMessage: error.message });
    }
  };

  private handleCanvasContextMenu = (
    event: React.MouseEvent<HTMLElement | HTMLCanvasElement>,
  ) => {
    event.preventDefault();

    if (
      (("pointerType" in event.nativeEvent &&
        event.nativeEvent.pointerType === "touch") ||
        ("pointerType" in event.nativeEvent &&
          event.nativeEvent.pointerType === "pen" &&
          // always allow if user uses a pen secondary button
          event.button !== POINTER_BUTTON.SECONDARY)) &&
      this.state.activeTool.type !== "selection"
    ) {
      return;
    }

    const { x, y } = viewportCoordsToSceneCoords(event, this.state);
    const element = this.getElementAtPosition(x, y, {
      preferSelected: true,
      includeLockedElements: true,
    });

    const selectedElements = this.scene.getSelectedElements(this.state);
    const isHittignCommonBoundBox =
      this.isHittingCommonBoundingBoxOfSelectedElements(
        { x, y },
        selectedElements,
      );

    const type = element || isHittignCommonBoundBox ? "element" : "canvas";

    const container = this.excalidrawContainerRef.current!;
    const { top: offsetTop, left: offsetLeft } =
      container.getBoundingClientRect();
    const left = event.clientX - offsetLeft;
    const top = event.clientY - offsetTop;

    trackEvent("contextMenu", "openContextMenu", type);

    this.setState(
      {
        ...(element && !this.state.selectedElementIds[element.id]
          ? {
              ...this.state,
              ...selectGroupsForSelectedElements(
                {
                  editingGroupId: this.state.editingGroupId,
                  selectedElementIds: { [element.id]: true },
                },
                this.scene.getNonDeletedElements(),
                this.state,
                this,
              ),
              selectedLinearElement: isLinearElement(element)
                ? new LinearElementEditor(element, this.scene)
                : null,
            }
          : this.state),
        showHyperlinkPopup: false,
      },
      () => {
        this.setState({
          contextMenu: { top, left, items: this.getContextMenuItems(type) },
        });
      },
    );
  };

  private maybeDragNewGenericElement = (
    pointerDownState: PointerDownState,
    event: MouseEvent | KeyboardEvent,
  ): void => {
    const draggingElement = this.state.draggingElement;
    const pointerCoords = pointerDownState.lastCoords;
    if (!draggingElement) {
      return;
    }
    if (
      draggingElement.type === "selection" &&
      this.state.activeTool.type !== "eraser"
    ) {
      dragNewElement(
        draggingElement,
        this.state.activeTool.type,
        pointerDownState.origin.x,
        pointerDownState.origin.y,
        pointerCoords.x,
        pointerCoords.y,
        distance(pointerDownState.origin.x, pointerCoords.x),
        distance(pointerDownState.origin.y, pointerCoords.y),
        shouldMaintainAspectRatio(event),
        shouldResizeFromCenter(event),
      );
    } else {
      let [gridX, gridY] = getGridPoint(
        pointerCoords.x,
        pointerCoords.y,
        event[KEYS.CTRL_OR_CMD] ? null : this.state.gridSize,
      );

      const image =
        isInitializedImageElement(draggingElement) &&
        this.imageCache.get(draggingElement.fileId)?.image;
      const aspectRatio =
        image && !(image instanceof Promise)
          ? image.width / image.height
          : null;

      this.maybeCacheReferenceSnapPoints(event, [draggingElement]);

      const { snapOffset, snapLines } = snapNewElement(
        draggingElement,
        this.state,
        event,
        {
          x:
            pointerDownState.originInGrid.x +
            (this.state.originSnapOffset?.x ?? 0),
          y:
            pointerDownState.originInGrid.y +
            (this.state.originSnapOffset?.y ?? 0),
        },
        {
          x: gridX - pointerDownState.originInGrid.x,
          y: gridY - pointerDownState.originInGrid.y,
        },
      );

      gridX += snapOffset.x;
      gridY += snapOffset.y;

      this.setState({
        snapLines,
      });

      dragNewElement(
        draggingElement,
        this.state.activeTool.type,
        pointerDownState.originInGrid.x,
        pointerDownState.originInGrid.y,
        gridX,
        gridY,
        distance(pointerDownState.originInGrid.x, gridX),
        distance(pointerDownState.originInGrid.y, gridY),
        isImageElement(draggingElement)
          ? !shouldMaintainAspectRatio(event)
          : shouldMaintainAspectRatio(event),
        shouldResizeFromCenter(event),
        aspectRatio,
        this.state.originSnapOffset,
      );

      this.maybeSuggestBindingForAll([draggingElement]);

      // highlight elements that are to be added to frames on frames creation
      if (this.state.activeTool.type === "frame") {
        this.setState({
          elementsToHighlight: getElementsInResizingFrame(
            this.scene.getNonDeletedElements(),
            draggingElement as ExcalidrawFrameElement,
            this.state,
          ),
        });
      }
    }
  };

  private maybeHandleResize = (
    pointerDownState: PointerDownState,
    event: MouseEvent | KeyboardEvent,
  ): boolean => {
    const selectedElements = this.scene.getSelectedElements(this.state);
    const selectedFrames = selectedElements.filter(
      (element) => element.type === "frame",
    ) as ExcalidrawFrameElement[];

    const transformHandleType = pointerDownState.resize.handleType;

    if (selectedFrames.length > 0 && transformHandleType === "rotation") {
      return false;
    }

    this.setState({
      // TODO: rename this state field to "isScaling" to distinguish
      // it from the generic "isResizing" which includes scaling and
      // rotating
      isResizing: transformHandleType && transformHandleType !== "rotation",
      isRotating: transformHandleType === "rotation",
      activeEmbeddable: null,
    });
    const pointerCoords = pointerDownState.lastCoords;
    let [resizeX, resizeY] = getGridPoint(
      pointerCoords.x - pointerDownState.resize.offset.x,
      pointerCoords.y - pointerDownState.resize.offset.y,
      event[KEYS.CTRL_OR_CMD] ? null : this.state.gridSize,
    );

    const frameElementsOffsetsMap = new Map<
      string,
      {
        x: number;
        y: number;
      }
    >();

    selectedFrames.forEach((frame) => {
      const elementsInFrame = getFrameChildren(
        this.scene.getNonDeletedElements(),
        frame.id,
      );

      elementsInFrame.forEach((element) => {
        frameElementsOffsetsMap.set(frame.id + element.id, {
          x: element.x - frame.x,
          y: element.y - frame.y,
        });
      });
    });

    // check needed for avoiding flickering when a key gets pressed
    // during dragging
    if (!this.state.selectedElementsAreBeingDragged) {
      const [gridX, gridY] = getGridPoint(
        pointerCoords.x,
        pointerCoords.y,
        event[KEYS.CTRL_OR_CMD] ? null : this.state.gridSize,
      );

      const dragOffset = {
        x: gridX - pointerDownState.originInGrid.x,
        y: gridY - pointerDownState.originInGrid.y,
      };

      const originalElements = [...pointerDownState.originalElements.values()];

      this.maybeCacheReferenceSnapPoints(event, selectedElements);

      const { snapOffset, snapLines } = snapResizingElements(
        selectedElements,
        getSelectedElements(originalElements, this.state),
        this.state,
        event,
        dragOffset,
        transformHandleType,
      );

      resizeX += snapOffset.x;
      resizeY += snapOffset.y;

      this.setState({
        snapLines,
      });
    }

    if (
      transformElements(
        pointerDownState,
        transformHandleType,
        selectedElements,
        pointerDownState.resize.arrowDirection,
        shouldRotateWithDiscreteAngle(event),
        shouldResizeFromCenter(event),
        selectedElements.length === 1 && isImageElement(selectedElements[0])
          ? !shouldMaintainAspectRatio(event)
          : shouldMaintainAspectRatio(event),
        resizeX,
        resizeY,
        pointerDownState.resize.center.x,
        pointerDownState.resize.center.y,
        this.state,
      )
    ) {
      this.maybeSuggestBindingForAll(selectedElements);

      const elementsToHighlight = new Set<ExcalidrawElement>();
      selectedFrames.forEach((frame) => {
        const elementsInFrame = getFrameChildren(
          this.scene.getNonDeletedElements(),
          frame.id,
        );

        // keep elements' positions relative to their frames on frames resizing
        if (transformHandleType) {
          if (transformHandleType.includes("w")) {
            elementsInFrame.forEach((element) => {
              mutateElement(element, {
                x:
                  frame.x +
                  (frameElementsOffsetsMap.get(frame.id + element.id)?.x || 0),
                y:
                  frame.y +
                  (frameElementsOffsetsMap.get(frame.id + element.id)?.y || 0),
              });
            });
          }
          if (transformHandleType.includes("n")) {
            elementsInFrame.forEach((element) => {
              mutateElement(element, {
                x:
                  frame.x +
                  (frameElementsOffsetsMap.get(frame.id + element.id)?.x || 0),
                y:
                  frame.y +
                  (frameElementsOffsetsMap.get(frame.id + element.id)?.y || 0),
              });
            });
          }
        }

        getElementsInResizingFrame(
          this.scene.getNonDeletedElements(),
          frame,
          this.state,
        ).forEach((element) => elementsToHighlight.add(element));
      });

      this.setState({
        elementsToHighlight: [...elementsToHighlight],
      });

      return true;
    }
    return false;
  };

  private getContextMenuItems = (
    type: "canvas" | "element",
  ): ContextMenuItems => {
    const options: ContextMenuItems = [];

    options.push(actionCopyAsPng, actionCopyAsSvg);

    // canvas contextMenu
    // -------------------------------------------------------------------------

    if (type === "canvas") {
      if (this.state.viewModeEnabled) {
        return [
          ...options,
          actionToggleGridMode,
          actionToggleZenMode,
          actionToggleViewMode,
          actionToggleStats,
        ];
      }

      return [
        actionPaste,
        CONTEXT_MENU_SEPARATOR,
        actionCopyAsPng,
        actionCopyAsSvg,
        copyText,
        CONTEXT_MENU_SEPARATOR,
        actionSelectAll,
        actionUnlockAllElements,
        CONTEXT_MENU_SEPARATOR,
        actionToggleGridMode,
        actionToggleObjectsSnapMode,
        actionToggleZenMode,
        actionToggleViewMode,
        actionToggleStats,
      ];
    }

    // element contextMenu
    // -------------------------------------------------------------------------

    options.push(copyText);

    if (this.state.viewModeEnabled) {
      return [actionCopy, ...options];
    }

    return [
      actionCut,
      actionCopy,
      actionPaste,
      actionSelectAllElementsInFrame,
      actionRemoveAllElementsFromFrame,
      CONTEXT_MENU_SEPARATOR,
      ...options,
      CONTEXT_MENU_SEPARATOR,
      actionCopyStyles,
      actionPasteStyles,
      CONTEXT_MENU_SEPARATOR,
      actionGroup,
      actionUnbindText,
      actionBindText,
      actionWrapTextInContainer,
      actionUngroup,
      CONTEXT_MENU_SEPARATOR,
      actionAddToLibrary,
      CONTEXT_MENU_SEPARATOR,
      actionSendBackward,
      actionBringForward,
      actionSendToBack,
      actionBringToFront,
      CONTEXT_MENU_SEPARATOR,
      actionFlipHorizontal,
      actionFlipVertical,
      CONTEXT_MENU_SEPARATOR,
      actionToggleLinearEditor,
      actionLink,
      actionDuplicateSelection,
      actionToggleElementLock,
      CONTEXT_MENU_SEPARATOR,
      actionDeleteSelected,
    ];
  };

  private handleWheel = withBatchedUpdates(
    (
      event: WheelEvent | React.WheelEvent<HTMLDivElement | HTMLCanvasElement>,
    ) => {
      event.preventDefault();
      if (isPanning) {
        return;
      }

      const { deltaX, deltaY } = event;
      // note that event.ctrlKey is necessary to handle pinch zooming
      if (event.metaKey || event.ctrlKey) {
        const sign = Math.sign(deltaY);
        const MAX_STEP = ZOOM_STEP * 100;
        const absDelta = Math.abs(deltaY);
        let delta = deltaY;
        if (absDelta > MAX_STEP) {
          delta = MAX_STEP * sign;
        }

        let newZoom = this.state.zoom.value - delta / 100;
        // increase zoom steps the more zoomed-in we are (applies to >100% only)
        newZoom +=
          Math.log10(Math.max(1, this.state.zoom.value)) *
          -sign *
          // reduced amplification for small deltas (small movements on a trackpad)
          Math.min(1, absDelta / 20);

        this.translateCanvas((state) => ({
          ...getStateForZoom(
            {
              viewportX: this.lastViewportPosition.x,
              viewportY: this.lastViewportPosition.y,
              nextZoom: getNormalizedZoom(newZoom),
            },
            state,
          ),
          shouldCacheIgnoreZoom: true,
        }));
        this.resetShouldCacheIgnoreZoomDebounced();
        return;
      }

      // scroll horizontally when shift pressed
      if (event.shiftKey) {
        this.translateCanvas(({ zoom, scrollX }) => ({
          // on Mac, shift+wheel tends to result in deltaX
          scrollX: scrollX - (deltaY || deltaX) / zoom.value,
        }));
        return;
      }

      this.translateCanvas(({ zoom, scrollX, scrollY }) => ({
        scrollX: scrollX - deltaX / zoom.value,
        scrollY: scrollY - deltaY / zoom.value,
      }));
    },
  );

  private getTextWysiwygSnappedToCenterPosition(
    x: number,
    y: number,
    appState: AppState,
    container?: ExcalidrawTextContainer | null,
  ) {
    if (container) {
      let elementCenterX = container.x + container.width / 2;
      let elementCenterY = container.y + container.height / 2;

      const elementCenter = getContainerCenter(container, appState);
      if (elementCenter) {
        elementCenterX = elementCenter.x;
        elementCenterY = elementCenter.y;
      }
      const distanceToCenter = Math.hypot(
        x - elementCenterX,
        y - elementCenterY,
      );
      const isSnappedToCenter =
        distanceToCenter < TEXT_TO_CENTER_SNAP_THRESHOLD;
      if (isSnappedToCenter) {
        const { x: viewportX, y: viewportY } = sceneCoordsToViewportCoords(
          { sceneX: elementCenterX, sceneY: elementCenterY },
          appState,
        );
        return { viewportX, viewportY, elementCenterX, elementCenterY };
      }
    }
  }

  private savePointer = (x: number, y: number, button: "up" | "down") => {
    if (!x || !y) {
      return;
    }
    const { x: sceneX, y: sceneY } = viewportCoordsToSceneCoords(
      { clientX: x, clientY: y },
      this.state,
    );

    if (isNaN(sceneX) || isNaN(sceneY)) {
      // sometimes the pointer goes off screen
    }

    const pointer: CollaboratorPointer = {
      x: sceneX,
      y: sceneY,
      tool: this.state.activeTool.type === "laser" ? "laser" : "pointer",
    };

    this.props.onPointerUpdate?.({
      pointer,
      button,
      pointersMap: gesture.pointers,
    });
  };

  private resetShouldCacheIgnoreZoomDebounced = debounce(() => {
    if (!this.unmounted) {
      this.setState({ shouldCacheIgnoreZoom: false });
    }
  }, 300);

  private updateDOMRect = (cb?: () => void) => {
    if (this.excalidrawContainerRef?.current) {
      const excalidrawContainer = this.excalidrawContainerRef.current;
      const {
        width,
        height,
        left: offsetLeft,
        top: offsetTop,
      } = excalidrawContainer.getBoundingClientRect();
      const {
        width: currentWidth,
        height: currentHeight,
        offsetTop: currentOffsetTop,
        offsetLeft: currentOffsetLeft,
      } = this.state;

      if (
        width === currentWidth &&
        height === currentHeight &&
        offsetLeft === currentOffsetLeft &&
        offsetTop === currentOffsetTop
      ) {
        if (cb) {
          cb();
        }
        return;
      }

      this.setState(
        {
          width,
          height,
          offsetLeft,
          offsetTop,
        },
        () => {
          cb && cb();
        },
      );
    }
  };

  public refresh = () => {
    this.setState({ ...this.getCanvasOffsets() });
  };

  private getCanvasOffsets(): Pick<AppState, "offsetTop" | "offsetLeft"> {
    if (this.excalidrawContainerRef?.current) {
      const excalidrawContainer = this.excalidrawContainerRef.current;
      const { left, top } = excalidrawContainer.getBoundingClientRect();
      return {
        offsetLeft: left,
        offsetTop: top,
      };
    }
    return {
      offsetLeft: 0,
      offsetTop: 0,
    };
  }

  private async updateLanguage() {
    const currentLang =
      languages.find((lang) => lang.code === this.props.langCode) ||
      defaultLang;
    await setLanguage(currentLang);
    this.setAppState({});
  }
}

// -----------------------------------------------------------------------------
// TEST HOOKS
// -----------------------------------------------------------------------------

declare global {
  interface Window {
    h: {
      elements: readonly ExcalidrawElement[];
      state: AppState;
      setState: React.Component<any, AppState>["setState"];
      app: InstanceType<typeof App>;
      history: History;
    };
  }
}

if (import.meta.env.MODE === ENV.TEST || import.meta.env.DEV) {
  window.h = window.h || ({} as Window["h"]);

  Object.defineProperties(window.h, {
    elements: {
      configurable: true,
      get() {
        return this.app?.scene.getElementsIncludingDeleted();
      },
      set(elements: ExcalidrawElement[]) {
        return this.app?.scene.replaceAllElements(elements);
      },
    },
  });
}

export default App;<|MERGE_RESOLUTION|>--- conflicted
+++ resolved
@@ -87,11 +87,7 @@
   ZOOM_STEP,
   POINTER_EVENTS,
 } from "../constants";
-<<<<<<< HEAD
-import { exportAsImage, loadFromBlob } from "../data";
-=======
-import { ExportedElements, exportCanvas, loadFromBlob } from "../data";
->>>>>>> 864c0b3e
+import { exportAsImage, ExportedElements, loadFromBlob } from "../data";
 import Library, { distributeLibraryItemsOnSquareGrid } from "../data/library";
 import { restore, restoreElements } from "../data/restore";
 import {
