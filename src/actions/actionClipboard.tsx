--- conflicted
+++ resolved
@@ -9,13 +9,9 @@
   readSystemClipboard,
 } from "../clipboard";
 import { actionDeleteSelected } from "./actionDeleteSelected";
-<<<<<<< HEAD
 import { exportAsImage } from "../data/index";
 import { getNonDeletedElements, isTextElement } from "../element";
-=======
 import { exportCanvas, prepareElementsForExport } from "../data/index";
-import { isTextElement } from "../element";
->>>>>>> 864c0b3e
 import { t } from "../i18n";
 import { isFirefox } from "../constants";
 
@@ -186,22 +182,11 @@
       true,
     );
     try {
-<<<<<<< HEAD
-      await exportAsImage(
-        "clipboard",
-        selectedElements.length
-          ? selectedElements
-          : getNonDeletedElements(elements),
-        appState,
-        app.files,
-        appState,
-      );
-=======
-      await exportCanvas("clipboard", exportedElements, appState, app.files, {
+      await exportAsImage("clipboard", exportedElements, appState, app.files, {
         ...appState,
         exportingFrame,
       });
->>>>>>> 864c0b3e
+
       return {
         appState: {
           ...appState,
